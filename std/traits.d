// Written in the D programming language.

/**
 * Templates which extract information about types and symbols at compile time.
 *
 * $(SCRIPT inhibitQuickIndex = 1;)
 *
 * $(DIVC quickindex,
 * $(BOOKTABLE ,
 * $(TR $(TH Category) $(TH Templates))
 * $(TR $(TD Symbol Name _traits) $(TD
 *           $(LREF fullyQualifiedName)
 *           $(LREF moduleName)
 *           $(LREF packageName)
 * ))
 * $(TR $(TD Function _traits) $(TD
 *           $(LREF isFunction)
 *           $(LREF arity)
 *           $(LREF functionAttributes)
 *           $(LREF functionLinkage)
 *           $(LREF FunctionTypeOf)
 *           $(LREF isSafe)
 *           $(LREF isUnsafe)
 *           $(LREF isFinal)
 *           $(LREF ParameterDefaults)
 *           $(LREF ParameterIdentifierTuple)
 *           $(LREF ParameterStorageClassTuple)
 *           $(LREF Parameters)
 *           $(LREF ReturnType)
 *           $(LREF SetFunctionAttributes)
 *           $(LREF variadicFunctionStyle)
 * ))
 * $(TR $(TD Aggregate Type _traits) $(TD
 *           $(LREF BaseClassesTuple)
 *           $(LREF BaseTypeTuple)
 *           $(LREF classInstanceAlignment)
 *           $(LREF EnumMembers)
 *           $(LREF FieldNameTuple)
 *           $(LREF Fields)
 *           $(LREF hasAliasing)
 *           $(LREF hasElaborateAssign)
 *           $(LREF hasElaborateCopyConstructor)
 *           $(LREF hasElaborateDestructor)
 *           $(LREF hasIndirections)
 *           $(LREF hasMember)
 *           $(LREF hasNested)
 *           $(LREF hasUnsharedAliasing)
 *           $(LREF InterfacesTuple)
 *           $(LREF isInnerClass)
 *           $(LREF isNested)
 *           $(LREF MemberFunctionsTuple)
 *           $(LREF RepresentationTypeTuple)
 *           $(LREF TemplateArgsOf)
 *           $(LREF TemplateOf)
 *           $(LREF TransitiveBaseTypeTuple)
 * ))
 * $(TR $(TD Type Conversion) $(TD
 *           $(LREF CommonType)
 *           $(LREF ImplicitConversionTargets)
 *           $(LREF CopyTypeQualifiers)
 *           $(LREF CopyConstness)
 *           $(LREF isAssignable)
 *           $(LREF isCovariantWith)
 *           $(LREF isImplicitlyConvertible)
 * ))
 * $(TR $(TD SomethingTypeOf) $(TD
 *           $(LREF BooleanTypeOf)
 *           $(LREF IntegralTypeOf)
 *           $(LREF FloatingPointTypeOf)
 *           $(LREF NumericTypeOf)
 *           $(LREF UnsignedTypeOf)
 *           $(LREF SignedTypeOf)
 *           $(LREF CharTypeOf)
 *           $(LREF StaticArrayTypeOf)
 *           $(LREF DynamicArrayTypeOf)
 *           $(LREF ArrayTypeOf)
 *           $(LREF StringTypeOf)
 *           $(LREF AssocArrayTypeOf)
 *           $(LREF BuiltinTypeOf)
 * ))
 * $(TR $(TD Categories of types) $(TD
 *           $(LREF isType)
 *           $(LREF isAggregateType)
 *           $(LREF isArray)
 *           $(LREF isAssociativeArray)
 *           $(LREF isAutodecodableString)
 *           $(LREF isBasicType)
 *           $(LREF isBoolean)
 *           $(LREF isBuiltinType)
 *           $(LREF isCopyable)
 *           $(LREF isDynamicArray)
 *           $(LREF isFloatingPoint)
 *           $(LREF isIntegral)
 *           $(LREF isNarrowString)
 *           $(LREF isNumeric)
 *           $(LREF isPointer)
 *           $(LREF isScalarType)
 *           $(LREF isSigned)
 *           $(LREF isSomeChar)
 *           $(LREF isSomeString)
 *           $(LREF isStaticArray)
 *           $(LREF isUnsigned)
 * ))
 * $(TR $(TD Type behaviours) $(TD
 *           $(LREF isAbstractClass)
 *           $(LREF isAbstractFunction)
 *           $(LREF isCallable)
 *           $(LREF isDelegate)
 *           $(LREF isExpressions)
 *           $(LREF isFinalClass)
 *           $(LREF isFinalFunction)
 *           $(LREF isFunctionPointer)
 *           $(LREF isInstanceOf)
 *           $(LREF isIterable)
 *           $(LREF isMutable)
 *           $(LREF isSomeFunction)
 *           $(LREF isTypeTuple)
 * ))
 * $(TR $(TD General Types) $(TD
 *           $(LREF ForeachType)
 *           $(LREF KeyType)
 *           $(LREF Largest)
 *           $(LREF mostNegative)
 *           $(LREF OriginalType)
 *           $(LREF PointerTarget)
 *           $(LREF Signed)
 *           $(LREF Unqual)
 *           $(LREF Unsigned)
 *           $(LREF ValueType)
 *           $(LREF Promoted)
 * ))
 * $(TR $(TD Misc) $(TD
 *           $(LREF mangledName)
 *           $(LREF Select)
 *           $(LREF select)
 * ))
 * $(TR $(TD User-Defined Attributes) $(TD
 *           $(LREF hasUDA)
 *           $(LREF getUDAs)
 *           $(LREF getSymbolsByUDA)
 * ))
 * )
 * )
 *
 * Copyright: Copyright Digital Mars 2005 - 2009.
 * License:   $(HTTP www.boost.org/LICENSE_1_0.txt, Boost License 1.0).
 * Authors:   $(HTTP digitalmars.com, Walter Bright),
 *            Tomasz Stachowiak ($(D isExpressions)),
 *            $(HTTP erdani.org, Andrei Alexandrescu),
 *            Shin Fujishiro,
 *            $(HTTP octarineparrot.com, Robert Clipsham),
 *            $(HTTP klickverbot.at, David Nadlinger),
 *            Kenji Hara,
 *            Shoichi Kato
 * Source:    $(PHOBOSSRC std/_traits.d)
 */
/*          Copyright Digital Mars 2005 - 2009.
 * Distributed under the Boost Software License, Version 1.0.
 *    (See accompanying file LICENSE_1_0.txt or copy at
 *          http://www.boost.org/LICENSE_1_0.txt)
 */
module std.traits;

import std.typetuple; // TypeTuple

///////////////////////////////////////////////////////////////////////////////
// Functions
///////////////////////////////////////////////////////////////////////////////

// Petit demangler
// (this or similar thing will eventually go to std.demangle if necessary
//  ctfe stuffs are available)
private
{
    struct Demangle(T)
    {
        T       value;  // extracted information
        string  rest;
    }

    /* Demangles mstr as the storage class part of Argument. */
    Demangle!uint demangleParameterStorageClass(string mstr)
    {
        uint pstc = 0; // parameter storage class

        // Argument --> Argument2 | M Argument2
        if (mstr.length > 0 && mstr[0] == 'M')
        {
            pstc |= ParameterStorageClass.scope_;
            mstr  = mstr[1 .. $];
        }

        // Argument2 --> Type | J Type | K Type | L Type
        ParameterStorageClass stc2;

        switch (mstr.length ? mstr[0] : char.init)
        {
            case 'J': stc2 = ParameterStorageClass.out_;  break;
            case 'K': stc2 = ParameterStorageClass.ref_;  break;
            case 'L': stc2 = ParameterStorageClass.lazy_; break;
            case 'N': if (mstr.length >= 2 && mstr[1] == 'k')
                        stc2 = ParameterStorageClass.return_;
                      break;
            default : break;
        }
        if (stc2 != ParameterStorageClass.init)
        {
            pstc |= stc2;
            mstr  = mstr[1 .. $];
            if (stc2 & ParameterStorageClass.return_)
                mstr  = mstr[1 .. $];
        }

        return Demangle!uint(pstc, mstr);
    }

    /* Demangles mstr as FuncAttrs. */
    Demangle!uint demangleFunctionAttributes(string mstr)
    {
        immutable LOOKUP_ATTRIBUTE =
        [
            'a': FunctionAttribute.pure_,
            'b': FunctionAttribute.nothrow_,
            'c': FunctionAttribute.ref_,
            'd': FunctionAttribute.property,
            'e': FunctionAttribute.trusted,
            'f': FunctionAttribute.safe,
            'i': FunctionAttribute.nogc,
            'j': FunctionAttribute.return_
        ];
        uint atts = 0;

        // FuncAttrs --> FuncAttr | FuncAttr FuncAttrs
        // FuncAttr  --> empty | Na | Nb | Nc | Nd | Ne | Nf | Ni | Nj
        // except 'Ng' == inout, because it is a qualifier of function type
        while (mstr.length >= 2 && mstr[0] == 'N' && mstr[1] != 'g' && mstr[1] != 'k')
        {
            if (FunctionAttribute att = LOOKUP_ATTRIBUTE[ mstr[1] ])
            {
                atts |= att;
                mstr  = mstr[2 .. $];
            }
            else assert(0);
        }
        return Demangle!uint(atts, mstr);
    }

    static if (is(ucent))
    {
        alias CentTypeList         = TypeTuple!(cent, ucent);
        alias SignedCentTypeList   = TypeTuple!(cent);
        alias UnsignedCentTypeList = TypeTuple!(ucent);
    }
    else
    {
        alias CentTypeList         = TypeTuple!();
        alias SignedCentTypeList   = TypeTuple!();
        alias UnsignedCentTypeList = TypeTuple!();
    }

    alias IntegralTypeList      = TypeTuple!(byte, ubyte, short, ushort, int, uint, long, ulong, CentTypeList);
    alias SignedIntTypeList     = TypeTuple!(byte, short, int, long, SignedCentTypeList);
    alias UnsignedIntTypeList   = TypeTuple!(ubyte, ushort, uint, ulong, UnsignedCentTypeList);
    alias FloatingPointTypeList = TypeTuple!(float, double, real);
    alias ImaginaryTypeList     = TypeTuple!(ifloat, idouble, ireal);
    alias ComplexTypeList       = TypeTuple!(cfloat, cdouble, creal);
    alias NumericTypeList       = TypeTuple!(IntegralTypeList, FloatingPointTypeList);
    alias CharTypeList          = TypeTuple!(char, wchar, dchar);
}

package
{
    /// Add specific qualifier to the given type T.
    template MutableOf(T)     { alias MutableOf     =              T  ; }
}

/// Add specific qualifier to the given type T.
template InoutOf(T)       { alias InoutOf       =        inout(T) ; }
/// ditto.
template ConstOf(T)       { alias ConstOf       =        const(T) ; }
/// ditto.
template SharedOf(T)      { alias SharedOf      =       shared(T) ; }
/// ditto.
template SharedInoutOf(T) { alias SharedInoutOf = shared(inout(T)); }
/// ditto.
template SharedConstOf(T) { alias SharedConstOf = shared(const(T)); }
/// ditto.
template ImmutableOf(T)   { alias ImmutableOf   =    immutable(T) ; }

@safe unittest
{
    static assert(is(    MutableOf!int ==              int));
    static assert(is(      InoutOf!int ==        inout int));
    static assert(is(      ConstOf!int ==        const int));
    static assert(is(     SharedOf!int == shared       int));
    static assert(is(SharedInoutOf!int == shared inout int));
    static assert(is(SharedConstOf!int == shared const int));
    static assert(is(  ImmutableOf!int ==    immutable int));
}

// Get qualifier template from the given type T
template QualifierOf(T)
{
         static if (is(T == shared(const U), U)) alias QualifierOf = SharedConstOf;
    else static if (is(T ==        const U , U)) alias QualifierOf = ConstOf;
    else static if (is(T == shared(inout U), U)) alias QualifierOf = SharedInoutOf;
    else static if (is(T ==        inout U , U)) alias QualifierOf = InoutOf;
    else static if (is(T ==    immutable U , U)) alias QualifierOf = ImmutableOf;
    else static if (is(T ==       shared U , U)) alias QualifierOf = SharedOf;
    else                                         alias QualifierOf = MutableOf;
}

@safe unittest
{
    alias Qual1 = QualifierOf!(             int);   static assert(is(Qual1!long ==              long));
    alias Qual2 = QualifierOf!(       inout int);   static assert(is(Qual2!long ==        inout long));
    alias Qual3 = QualifierOf!(       const int);   static assert(is(Qual3!long ==        const long));
    alias Qual4 = QualifierOf!(shared       int);   static assert(is(Qual4!long == shared       long));
    alias Qual5 = QualifierOf!(shared inout int);   static assert(is(Qual5!long == shared inout long));
    alias Qual6 = QualifierOf!(shared const int);   static assert(is(Qual6!long == shared const long));
    alias Qual7 = QualifierOf!(   immutable int);   static assert(is(Qual7!long ==    immutable long));
}

version(unittest)
{
    alias TypeQualifierList = TypeTuple!(MutableOf, ConstOf, SharedOf, SharedConstOf, ImmutableOf);

    struct SubTypeOf(T)
    {
        T val;
        alias val this;
    }
}

private alias parentOf(alias sym) = Identity!(__traits(parent, sym));
private alias parentOf(alias sym : T!Args, alias T, Args...) = Identity!(__traits(parent, T));

/**
 * Get the full package name for the given symbol.
 */
template packageName(alias T)
{
    import std.algorithm.searching : startsWith;

    static if (__traits(compiles, parentOf!T))
        enum parent = packageName!(parentOf!T);
    else
        enum string parent = null;

    static if (T.stringof.startsWith("package "))
        enum packageName = (parent.length ? parent ~ '.' : "") ~ T.stringof[8 .. $];
    else static if (parent)
        enum packageName = parent;
    else
        static assert(false, T.stringof ~ " has no parent");
}

///
@safe unittest
{
    import std.traits;
    static assert(packageName!packageName == "std");
}

@safe unittest
{
    import std.array;

    // Commented out because of dmd @@@BUG8922@@@
    // static assert(packageName!std == "std");  // this package (currently: "std.std")
    static assert(packageName!(std.traits) == "std");     // this module
    static assert(packageName!packageName == "std");      // symbol in this module
    static assert(packageName!(std.array) == "std");  // other module from same package

    import core.sync.barrier;  // local import
    static assert(packageName!core == "core");
    static assert(packageName!(core.sync) == "core.sync");
    static assert(packageName!Barrier == "core.sync");

    struct X12287(T) { T i; }
    static assert(packageName!(X12287!int.i) == "std");
}

version (none) version(unittest) //Please uncomment me when changing packageName to test global imports
{
    import core.sync.barrier;  // global import
    static assert(packageName!core == "core");
    static assert(packageName!(core.sync) == "core.sync");
    static assert(packageName!Barrier == "core.sync");
}

/**
 * Get the module name (including package) for the given symbol.
 */
template moduleName(alias T)
{
    import std.algorithm.searching : startsWith;

    static assert(!T.stringof.startsWith("package "), "cannot get the module name for a package");

    static if (T.stringof.startsWith("module "))
    {
        static if (__traits(compiles, packageName!T))
            enum packagePrefix = packageName!T ~ '.';
        else
            enum packagePrefix = "";

        enum moduleName = packagePrefix ~ T.stringof[7..$];
    }
    else
        alias moduleName = moduleName!(parentOf!T); // If you use enum, it will cause compiler ICE
}

///
@safe unittest
{
    import std.traits;
    static assert(moduleName!moduleName == "std.traits");
}

@safe unittest
{
    import std.array;

    static assert(!__traits(compiles, moduleName!std));
    static assert(moduleName!(std.traits) == "std.traits");            // this module
    static assert(moduleName!moduleName == "std.traits");              // symbol in this module
    static assert(moduleName!(std.array) == "std.array");      // other module
    static assert(moduleName!(std.array.array) == "std.array");  // symbol in other module

    import core.sync.barrier;  // local import
    static assert(!__traits(compiles, moduleName!(core.sync)));
    static assert(moduleName!(core.sync.barrier) == "core.sync.barrier");
    static assert(moduleName!Barrier == "core.sync.barrier");

    struct X12287(T) { T i; }
    static assert(moduleName!(X12287!int.i) == "std.traits");
}

version (none) version(unittest) //Please uncomment me when changing moduleName to test global imports
{
    import core.sync.barrier;  // global import
    static assert(!__traits(compiles, moduleName!(core.sync)));
    static assert(moduleName!(core.sync.barrier) == "core.sync.barrier");
    static assert(moduleName!Barrier == "core.sync.barrier");
}

/***
 * Get the fully qualified name of a type or a symbol. Can act as an intelligent type/symbol to string  converter.

Example:
-----------------
module myModule;
struct MyStruct {}
static assert(fullyQualifiedName!(const MyStruct[]) == "const(myModule.MyStruct[])");
-----------------
*/
template fullyQualifiedName(T...)
    if (T.length == 1)
{

    static if (is(T))
        enum fullyQualifiedName = fqnType!(T[0], false, false, false, false);
    else
        enum fullyQualifiedName = fqnSym!(T[0]);
}

///
@safe unittest
{
    static assert(fullyQualifiedName!fullyQualifiedName == "std.traits.fullyQualifiedName");
}

version(unittest)
{
    // Used for both fqnType and fqnSym unittests
    private struct QualifiedNameTests
    {
        struct Inner
        {
        }

        ref const(Inner[string]) func( ref Inner var1, lazy scope string var2 );
        ref const(Inner[string]) retfunc( return ref Inner var1 );
        Inner inoutFunc(inout Inner) inout;
        shared(const(Inner[string])[]) data;
        const Inner delegate(double, string) @safe nothrow deleg;
        inout(int) delegate(inout int) inout inoutDeleg;
        Inner function(out double, string) funcPtr;
        extern(C) Inner function(double, string) cFuncPtr;

        extern(C) void cVarArg(int, ...);
        void dVarArg(...);
        void dVarArg2(int, ...);
        void typesafeVarArg(int[] ...);

        Inner[] array;
        Inner[16] sarray;
        Inner[Inner] aarray;
        const(Inner[const(Inner)]) qualAarray;

        shared(immutable(Inner) delegate(ref double, scope string) const shared @trusted nothrow) attrDeleg;

        struct Data(T) { int x; }
        void tfunc(T...)(T args) {}

        template Inst(alias A) { int x; }

        class Test12309(T, int x, string s) {}
    }

    private enum QualifiedEnum
    {
        a = 42
    }
}

private template fqnSym(alias T : X!A, alias X, A...)
{
    template fqnTuple(T...)
    {
        static if (T.length == 0)
            enum fqnTuple = "";
        else static if (T.length == 1)
        {
            static if (isExpressionTuple!T)
                enum fqnTuple = T[0].stringof;
            else
                enum fqnTuple = fullyQualifiedName!(T[0]);
        }
        else
            enum fqnTuple = fqnTuple!(T[0]) ~ ", " ~ fqnTuple!(T[1 .. $]);
    }

    enum fqnSym =
        fqnSym!(__traits(parent, X)) ~
        '.' ~ __traits(identifier, X) ~ "!(" ~ fqnTuple!A ~ ")";
}

private template fqnSym(alias T)
{
    static if (__traits(compiles, __traits(parent, T)))
        enum parentPrefix = fqnSym!(__traits(parent, T)) ~ ".";
    else
        enum parentPrefix = null;

    static string adjustIdent(string s)
    {
        import std.algorithm.searching : findSplit, skipOver;

        if (s.skipOver("package ") || s.skipOver("module "))
            return s;
        return s.findSplit("(")[0];
    }
    enum fqnSym = parentPrefix ~ adjustIdent(__traits(identifier, T));
}

@safe unittest
{
    alias fqn = fullyQualifiedName;

    // Make sure those 2 are the same
    static assert(fqnSym!fqn == fqn!fqn);

    static assert(fqn!fqn == "std.traits.fullyQualifiedName");

    alias qnTests = QualifiedNameTests;
    enum prefix = "std.traits.QualifiedNameTests.";
    static assert(fqn!(qnTests.Inner)           == prefix ~ "Inner");
    static assert(fqn!(qnTests.func)            == prefix ~ "func");
    static assert(fqn!(qnTests.Data!int)        == prefix ~ "Data!(int)");
    static assert(fqn!(qnTests.Data!int.x)      == prefix ~ "Data!(int).x");
    static assert(fqn!(qnTests.tfunc!(int[]))   == prefix ~ "tfunc!(int[])");
    static assert(fqn!(qnTests.Inst!(Object))   == prefix ~ "Inst!(object.Object)");
    static assert(fqn!(qnTests.Inst!(Object).x) == prefix ~ "Inst!(object.Object).x");

    static assert(fqn!(qnTests.Test12309!(int, 10, "str"))
                                                == prefix ~ "Test12309!(int, 10, \"str\")");

    import core.sync.barrier;
    static assert(fqn!Barrier == "core.sync.barrier.Barrier");
}

private template fqnType(T,
    bool alreadyConst, bool alreadyImmutable, bool alreadyShared, bool alreadyInout)
{
    import std.format : format;

    // Convenience tags
    enum {
        _const = 0,
        _immutable = 1,
        _shared = 2,
        _inout = 3
    }

    alias qualifiers   = TypeTuple!(is(T == const), is(T == immutable), is(T == shared), is(T == inout));
    alias noQualifiers = TypeTuple!(false, false, false, false);

    string storageClassesString(uint psc)() @property
    {
        alias PSC = ParameterStorageClass;

        return format("%s%s%s%s%s",
            psc & PSC.scope_ ? "scope " : "",
            psc & PSC.return_ ? "return " : "",
            psc & PSC.out_ ? "out " : "",
            psc & PSC.ref_ ? "ref " : "",
            psc & PSC.lazy_ ? "lazy " : ""
        );
    }

    string parametersTypeString(T)() @property
    {
        alias parameters   = Parameters!(T);
        alias parameterStC = ParameterStorageClassTuple!(T);

        enum variadic = variadicFunctionStyle!T;
        static if (variadic == Variadic.no)
            enum variadicStr = "";
        else static if (variadic == Variadic.c)
            enum variadicStr = ", ...";
        else static if (variadic == Variadic.d)
            enum variadicStr = parameters.length ? ", ..." : "...";
        else static if (variadic == Variadic.typesafe)
            enum variadicStr = " ...";
        else
            static assert(0, "New variadic style has been added, please update fullyQualifiedName implementation");

        static if (parameters.length)
        {
            import std.algorithm.iteration : map;
            import std.array : join;
            import std.meta : staticMap;
            import std.range : zip;

            string result = join(
                map!(a => format("%s%s", a[0], a[1]))(
                    zip([staticMap!(storageClassesString, parameterStC)],
                        [staticMap!(fullyQualifiedName, parameters)])
                ),
                ", "
            );

            return result ~= variadicStr;
        }
        else
            return variadicStr;
    }

    string linkageString(T)() @property
    {
        enum linkage = functionLinkage!T;

        if (linkage != "D")
            return format("extern(%s) ", linkage);
        else
            return "";
    }

    string functionAttributeString(T)() @property
    {
        alias FA = FunctionAttribute;
        enum attrs = functionAttributes!T;

        static if (attrs == FA.none)
            return "";
        else
            return format("%s%s%s%s%s%s%s%s",
                 attrs & FA.pure_ ? " pure" : "",
                 attrs & FA.nothrow_ ? " nothrow" : "",
                 attrs & FA.ref_ ? " ref" : "",
                 attrs & FA.property ? " @property" : "",
                 attrs & FA.trusted ? " @trusted" : "",
                 attrs & FA.safe ? " @safe" : "",
                 attrs & FA.nogc ? " @nogc" : "",
                 attrs & FA.return_ ? " return" : ""
            );
    }

    string addQualifiers(string typeString,
        bool addConst, bool addImmutable, bool addShared, bool addInout)
    {
        auto result = typeString;
        if (addShared)
        {
            result = format("shared(%s)", result);
        }
        if (addConst || addImmutable || addInout)
        {
            result = format("%s(%s)",
                addConst ? "const" :
                    addImmutable ? "immutable" : "inout",
                result
            );
        }
        return result;
    }

    // Convenience template to avoid copy-paste
    template chain(string current)
    {
        enum chain = addQualifiers(current,
            qualifiers[_const]     && !alreadyConst,
            qualifiers[_immutable] && !alreadyImmutable,
            qualifiers[_shared]    && !alreadyShared,
            qualifiers[_inout]     && !alreadyInout);
    }

    static if (is(T == string))
    {
        enum fqnType = "string";
    }
    else static if (is(T == wstring))
    {
        enum fqnType = "wstring";
    }
    else static if (is(T == dstring))
    {
        enum fqnType = "dstring";
    }
    else static if (isBasicType!T && !is(T == enum))
    {
        enum fqnType = chain!((Unqual!T).stringof);
    }
    else static if (isAggregateType!T || is(T == enum))
    {
        enum fqnType = chain!(fqnSym!T);
    }
    else static if (isStaticArray!T)
    {
        enum fqnType = chain!(
            format("%s[%s]", fqnType!(typeof(T.init[0]), qualifiers), T.length)
        );
    }
    else static if (isArray!T)
    {
        enum fqnType = chain!(
            format("%s[]", fqnType!(typeof(T.init[0]), qualifiers))
        );
    }
    else static if (isAssociativeArray!T)
    {
        enum fqnType = chain!(
            format("%s[%s]", fqnType!(ValueType!T, qualifiers), fqnType!(KeyType!T, noQualifiers))
        );
    }
    else static if (isSomeFunction!T)
    {
        static if (is(T F == delegate))
        {
            enum qualifierString = format("%s%s",
                is(F == shared) ? " shared" : "",
                is(F == inout) ? " inout" :
                is(F == immutable) ? " immutable" :
                is(F == const) ? " const" : ""
            );
            enum formatStr = "%s%s delegate(%s)%s%s";
            enum fqnType = chain!(
                format(formatStr, linkageString!T, fqnType!(ReturnType!T, noQualifiers),
                    parametersTypeString!(T), functionAttributeString!T, qualifierString)
            );
        }
        else
        {
            static if (isFunctionPointer!T)
                enum formatStr = "%s%s function(%s)%s";
            else
                enum formatStr = "%s%s(%s)%s";

            enum fqnType = chain!(
                format(formatStr, linkageString!T, fqnType!(ReturnType!T, noQualifiers),
                    parametersTypeString!(T), functionAttributeString!T)
            );
        }
    }
    else static if (isPointer!T)
    {
        enum fqnType = chain!(
            format("%s*", fqnType!(PointerTarget!T, qualifiers))
        );
    }
    else static if (is(T : __vector(V[N]), V, size_t N))
    {
        enum fqnType = chain!(
            format("__vector(%s[%s])", fqnType!(V, qualifiers), N)
        );
   }
    else
        // In case something is forgotten
        static assert(0, "Unrecognized type " ~ T.stringof ~ ", can't convert to fully qualified string");
}

@safe unittest
{
    import std.format : format;
    alias fqn = fullyQualifiedName;

    // Verify those 2 are the same for simple case
    alias Ambiguous = const(QualifiedNameTests.Inner);
    static assert(fqn!Ambiguous == fqnType!(Ambiguous, false, false, false, false));

    // Main tests
    enum inner_name = "std.traits.QualifiedNameTests.Inner";
    with (QualifiedNameTests)
    {
        // Special cases
        static assert(fqn!(string) == "string");
        static assert(fqn!(wstring) == "wstring");
        static assert(fqn!(dstring) == "dstring");

        // Basic qualified name
        static assert(fqn!(Inner) == inner_name);
        static assert(fqn!(QualifiedEnum) == "std.traits.QualifiedEnum"); // type
        static assert(fqn!(QualifiedEnum.a) == "std.traits.QualifiedEnum.a"); // symbol

        // Array types
        static assert(fqn!(typeof(array)) == format("%s[]", inner_name));
        static assert(fqn!(typeof(sarray)) == format("%s[16]", inner_name));
        static assert(fqn!(typeof(aarray)) == format("%s[%s]", inner_name, inner_name));

        // qualified key for AA
        static assert(fqn!(typeof(qualAarray)) == format("const(%s[const(%s)])", inner_name, inner_name));

        // Qualified composed data types
        static assert(fqn!(typeof(data)) == format("shared(const(%s[string])[])", inner_name));

        // Function types + function attributes
        static assert(fqn!(typeof(func)) == format("const(%s[string])(ref %s, scope lazy string) ref", inner_name, inner_name));
        static assert(fqn!(typeof(retfunc)) == format("const(%s[string])(return %s) ref", inner_name, inner_name));
        static assert(fqn!(typeof(inoutFunc)) == format("inout(%s(inout(%s)))", inner_name, inner_name));
        static assert(fqn!(typeof(deleg)) == format("const(%s delegate(double, string) nothrow @safe)", inner_name));
        static assert(fqn!(typeof(inoutDeleg)) == "inout(int) delegate(inout(int)) inout");
        static assert(fqn!(typeof(funcPtr)) == format("%s function(out double, string)", inner_name));
        static assert(fqn!(typeof(cFuncPtr)) == format("extern(C) %s function(double, string)", inner_name));

        // Delegate type with qualified function type
        static assert(fqn!(typeof(attrDeleg)) == format("shared(immutable(%s) "~
            "delegate(ref double, scope string) nothrow @trusted shared const)", inner_name));

        // Variable argument function types
        static assert(fqn!(typeof(cVarArg)) == "extern(C) void(int, ...)");
        static assert(fqn!(typeof(dVarArg)) == "void(...)");
        static assert(fqn!(typeof(dVarArg2)) == "void(int, ...)");
        static assert(fqn!(typeof(typesafeVarArg)) == "void(int[] ...)");

        // SIMD vector
        static if (is(__vector(float[4])))
        {
            static assert(fqn!(__vector(float[4])) == "__vector(float[4])");
        }
    }
}

/***
 * Get the type of the return value from a function,
 * a pointer to function, a delegate, a struct
 * with an opCall, a pointer to a struct with an opCall,
 * or a class with an $(D opCall). Please note that $(D_KEYWORD ref)
 * is not part of a type, but the attribute of the function
 * (see template $(LREF functionAttributes)).
 */
template ReturnType(func...)
    if (func.length == 1 && isCallable!func)
{
    static if (is(FunctionTypeOf!func R == return))
        alias ReturnType = R;
    else
        static assert(0, "argument has no return type");
}

///
@safe unittest
{
    int foo();
    ReturnType!foo x;   // x is declared as int
}

@safe unittest
{
    struct G
    {
        int opCall (int i) { return 1;}
    }

    alias ShouldBeInt = ReturnType!G;
    static assert(is(ShouldBeInt == int));

    G g;
    static assert(is(ReturnType!g == int));

    G* p;
    alias pg = ReturnType!p;
    static assert(is(pg == int));

    class C
    {
        int opCall (int i) { return 1;}
    }

    static assert(is(ReturnType!C == int));

    C c;
    static assert(is(ReturnType!c == int));

    class Test
    {
        int prop() @property { return 0; }
    }
    alias R_Test_prop = ReturnType!(Test.prop);
    static assert(is(R_Test_prop == int));

    alias R_dglit = ReturnType!((int a) { return a; });
    static assert(is(R_dglit == int));
}

/***
Get, as a tuple, the types of the parameters to a function, a pointer
to function, a delegate, a struct with an $(D opCall), a pointer to a
struct with an $(D opCall), or a class with an $(D opCall).
*/
template Parameters(func...)
    if (func.length == 1 && isCallable!func)
{
    static if (is(FunctionTypeOf!func P == function))
        alias Parameters = P;
    else
        static assert(0, "argument has no parameters");
}

///
@safe unittest
{
    int foo(int, long);
    void bar(Parameters!foo);      // declares void bar(int, long);
    void abc(Parameters!foo[1]);   // declares void abc(long);
}

/**
 * Alternate name for $(LREF Parameters), kept for legacy compatibility.
 */
alias ParameterTypeTuple = Parameters;

@safe unittest
{
    int foo(int i, bool b) { return 0; }
    static assert(is(ParameterTypeTuple!foo == TypeTuple!(int, bool)));
    static assert(is(ParameterTypeTuple!(typeof(&foo)) == TypeTuple!(int, bool)));

    struct S { real opCall(real r, int i) { return 0.0; } }
    S s;
    static assert(is(ParameterTypeTuple!S == TypeTuple!(real, int)));
    static assert(is(ParameterTypeTuple!(S*) == TypeTuple!(real, int)));
    static assert(is(ParameterTypeTuple!s == TypeTuple!(real, int)));

    class Test
    {
        int prop() @property { return 0; }
    }
    alias P_Test_prop = ParameterTypeTuple!(Test.prop);
    static assert(P_Test_prop.length == 0);

    alias P_dglit = ParameterTypeTuple!((int a){});
    static assert(P_dglit.length == 1);
    static assert(is(P_dglit[0] == int));
}

/**
Returns the number of arguments of function $(D func).
arity is undefined for variadic functions.
*/
template arity(alias func)
    if ( isCallable!func && variadicFunctionStyle!func == Variadic.no )
{
    enum size_t arity = Parameters!func.length;
}

///
@safe unittest
{
    void foo(){}
    static assert(arity!foo==0);
    void bar(uint){}
    static assert(arity!bar==1);
    void variadicFoo(uint...){}
    static assert(!__traits(compiles, arity!variadicFoo));
}

/**
Returns a tuple consisting of the storage classes of the parameters of a
function $(D func).
 */
enum ParameterStorageClass : uint
{
    /**
     * These flags can be bitwise OR-ed together to represent complex storage
     * class.
     */
    none    = 0,
    scope_  = 1,    /// ditto
    out_    = 2,    /// ditto
    ref_    = 4,    /// ditto
    lazy_   = 8,    /// ditto
    return_ = 0x10, /// ditto
}

/// ditto
template ParameterStorageClassTuple(func...)
    if (func.length == 1 && isCallable!func)
{
    alias Func = Unqual!(FunctionTypeOf!func);

    /*
     * TypeFuncion:
     *     CallConvention FuncAttrs Arguments ArgClose Type
     */
    alias Params = Parameters!Func;

    // chop off CallConvention and FuncAttrs
    enum margs = demangleFunctionAttributes(mangledName!Func[1 .. $]).rest;

    // demangle Arguments and store parameter storage classes in a tuple
    template demangleNextParameter(string margs, size_t i = 0)
    {
        static if (i < Params.length)
        {
            enum demang = demangleParameterStorageClass(margs);
            enum skip = mangledName!(Params[i]).length; // for bypassing Type
            enum rest = demang.rest;

            alias demangleNextParameter =
                TypeTuple!(
                    demang.value + 0, // workaround: "not evaluatable at ..."
                    demangleNextParameter!(rest[skip .. $], i + 1)
                );
        }
        else // went thru all the parameters
        {
            alias demangleNextParameter = TypeTuple!();
        }
    }

    alias ParameterStorageClassTuple = demangleNextParameter!margs;
}

///
@safe unittest
{
    alias STC = ParameterStorageClass; // shorten the enum name

    void func(ref int ctx, out real result, real param)
    {
    }
    alias pstc = ParameterStorageClassTuple!func;
    static assert(pstc.length == 3); // three parameters
    static assert(pstc[0] == STC.ref_);
    static assert(pstc[1] == STC.out_);
    static assert(pstc[2] == STC.none);
}

@safe unittest
{
    alias STC = ParameterStorageClass;

    void noparam() {}
    static assert(ParameterStorageClassTuple!noparam.length == 0);

    ref int test(scope int*, ref int, out int, lazy int, int, return ref int i) { return i; }
    alias test_pstc = ParameterStorageClassTuple!test;
    static assert(test_pstc.length == 6);
    static assert(test_pstc[0] == STC.scope_);
    static assert(test_pstc[1] == STC.ref_);
    static assert(test_pstc[2] == STC.out_);
    static assert(test_pstc[3] == STC.lazy_);
    static assert(test_pstc[4] == STC.none);
    static assert(test_pstc[5] == STC.return_);

    interface Test
    {
        void test_const(int) const;
        void test_sharedconst(int) shared const;
    }
    Test testi;

    alias test_const_pstc = ParameterStorageClassTuple!(Test.test_const);
    static assert(test_const_pstc.length == 1);
    static assert(test_const_pstc[0] == STC.none);

    alias test_sharedconst_pstc = ParameterStorageClassTuple!(testi.test_sharedconst);
    static assert(test_sharedconst_pstc.length == 1);
    static assert(test_sharedconst_pstc[0] == STC.none);

    alias dglit_pstc = ParameterStorageClassTuple!((ref int a) {});
    static assert(dglit_pstc.length == 1);
    static assert(dglit_pstc[0] == STC.ref_);

    // Bugzilla 9317
    static inout(int) func(inout int param) { return param; }
    static assert(ParameterStorageClassTuple!(typeof(func))[0] == STC.none);
}

@safe unittest
{
    // Bugzilla 14253
    static struct Foo {
        ref Foo opAssign(ref Foo rhs) return { return this; }
    }

    alias tup = ParameterStorageClassTuple!(__traits(getOverloads, Foo, "opAssign")[0]);
}


/**
Get, as a tuple, the identifiers of the parameters to a function symbol.
 */
template ParameterIdentifierTuple(func...)
    if (func.length == 1 && isCallable!func)
{
    static if (is(FunctionTypeOf!func PT == __parameters))
    {
        template Get(size_t i)
        {
            static if (!isFunctionPointer!func && !isDelegate!func
                       // Unnamed parameters yield CT error.
                       && is(typeof(__traits(identifier, PT[i..i+1]))))
            {
                enum Get = __traits(identifier, PT[i..i+1]);
            }
            else
            {
                enum Get = "";
            }
        }
    }
    else
    {
        static assert(0, func[0].stringof ~ "is not a function");

        // Define dummy entities to avoid pointless errors
        template Get(size_t i) { enum Get = ""; }
        alias PT = TypeTuple!();
    }

    template Impl(size_t i = 0)
    {
        static if (i == PT.length)
            alias Impl = TypeTuple!();
        else
            alias Impl = TypeTuple!(Get!i, Impl!(i+1));
    }

    alias ParameterIdentifierTuple = Impl!();
}

///
@safe unittest
{
    int foo(int num, string name, int);
    static assert([ParameterIdentifierTuple!foo] == ["num", "name", ""]);
}

@safe unittest
{
    alias PIT = ParameterIdentifierTuple;

    void bar(int num, string name, int[] array){}
    static assert([PIT!bar] == ["num", "name", "array"]);

    // might be changed in the future?
    void function(int num, string name) fp;
    static assert([PIT!fp] == ["", ""]);

    // might be changed in the future?
    void delegate(int num, string name, int[long] aa) dg;
    static assert([PIT!dg] == ["", "", ""]);

    interface Test
    {
        @property string getter();
        @property void setter(int a);
        Test method(int a, long b, string c);
    }
    static assert([PIT!(Test.getter)] == []);
    static assert([PIT!(Test.setter)] == ["a"]);
    static assert([PIT!(Test.method)] == ["a", "b", "c"]);

/+
    // depends on internal
    void baw(int, string, int[]){}
    static assert([PIT!baw] == ["_param_0", "_param_1", "_param_2"]);

    // depends on internal
    void baz(TypeTuple!(int, string, int[]) args){}
    static assert([PIT!baz] == ["_param_0", "_param_1", "_param_2"]);
+/
}


/**
Get, as a tuple, the default value of the parameters to a function symbol.
If a parameter doesn't have the default value, $(D void) is returned instead.
 */
template ParameterDefaults(func...)
    if (func.length == 1 && isCallable!func)
{
    static if (is(FunctionTypeOf!(func[0]) PT == __parameters))
    {
        template Get(size_t i)
        {
<<<<<<< HEAD
            enum get = (PT[i..i+1] __args) => __args[0];
=======
            enum ParamName = ParameterIdentifierTuple!(func[0])[i];
            // workaround scope escape check, see
            // https://issues.dlang.org/show_bug.cgi?id=16582
            // should use return scope once available
            static if (ParamName.length)
                enum get = (PT[i..i+1]) @trusted
                {
                    PT[i]* __pd_val = &mixin(ParamName); // workaround Bugzilla 16582
                    return *__pd_val;
                };
            else // Unnamed parameter
                enum get = (PT[i..i+1] __args) @trusted
                {
                    PT[i]* val = &__args[0]; // workaround Bugzilla 16582
                    return *val;
                };
>>>>>>> d8ca14c0
            static if (is(typeof(get())))
                enum Get = get();
            else
                alias Get = void;
                // If default arg doesn't exist, returns void instead.
        }
    }
    else
    {
        static assert(0, func[0].stringof ~ "is not a function");

        // Define dummy entities to avoid pointless errors
        template Get(size_t i) { enum Get = ""; }
        alias PT = TypeTuple!();
    }

    template Impl(size_t i = 0)
    {
        static if (i == PT.length)
            alias Impl = TypeTuple!();
        else
            alias Impl = TypeTuple!(Get!i, Impl!(i+1));
    }

    alias ParameterDefaults = Impl!();
}

///
@safe unittest
{
    int foo(int num, string name = "hello", int[] = [1,2,3]);
    static assert(is(ParameterDefaults!foo[0] == void));
    static assert(   ParameterDefaults!foo[1] == "hello");
    static assert(   ParameterDefaults!foo[2] == [1,2,3]);
}

/**
 * Alternate name for $(LREF ParameterDefaults), kept for legacy compatibility.
 */
alias ParameterDefaultValueTuple = ParameterDefaults;

@safe unittest
{
    alias PDVT = ParameterDefaultValueTuple;

    void bar(int n = 1, string s = "hello"){}
    static assert(PDVT!bar.length == 2);
    static assert(PDVT!bar[0] == 1);
    static assert(PDVT!bar[1] == "hello");
    static assert(is(typeof(PDVT!bar) == typeof(TypeTuple!(1, "hello"))));

    void baz(int x, int n = 1, string s = "hello"){}
    static assert(PDVT!baz.length == 3);
    static assert(is(PDVT!baz[0] == void));
    static assert(   PDVT!baz[1] == 1);
    static assert(   PDVT!baz[2] == "hello");
    static assert(is(typeof(PDVT!baz) == typeof(TypeTuple!(void, 1, "hello"))));

    // bug 10800 - property functions return empty string
    @property void foo(int x = 3) { }
    static assert(PDVT!foo.length == 1);
    static assert(PDVT!foo[0] == 3);
    static assert(is(typeof(PDVT!foo) == typeof(TypeTuple!(3))));

    struct Colour
    {
        ubyte a,r,g,b;

        static immutable Colour white = Colour(255,255,255,255);
    }
    void bug8106(Colour c = Colour.white) {}
    //pragma(msg, PDVT!bug8106);
    static assert(PDVT!bug8106[0] == Colour.white);
    void bug16582(scope int* val = null) {}
    static assert(PDVT!bug16582[0] is null);
}


/**
Returns the attributes attached to a function $(D func).
 */
enum FunctionAttribute : uint
{
    /**
     * These flags can be bitwise OR-ed together to represent a complex attribute.
     */
    none       = 0,
    pure_      = 1 << 0,  /// ditto
    nothrow_   = 1 << 1,  /// ditto
    ref_       = 1 << 2,  /// ditto
    property   = 1 << 3,  /// ditto
    trusted    = 1 << 4,  /// ditto
    safe       = 1 << 5,  /// ditto
    nogc       = 1 << 6,  /// ditto
    system     = 1 << 7,  /// ditto
    const_     = 1 << 8,  /// ditto
    immutable_ = 1 << 9,  /// ditto
    inout_     = 1 << 10, /// ditto
    shared_    = 1 << 11, /// ditto
    return_    = 1 << 12, /// ditto
}

/// ditto
template functionAttributes(func...)
    if (func.length == 1 && isCallable!func)
{
    // @bug: workaround for opCall
    alias FuncSym = Select!(is(typeof(__traits(getFunctionAttributes, func))),
                            func, Unqual!(FunctionTypeOf!func));

    enum FunctionAttribute functionAttributes =
        extractAttribFlags!(__traits(getFunctionAttributes, FuncSym))();
}

///
@safe unittest
{
    import std.traits : functionAttributes, FunctionAttribute;

    alias FA = FunctionAttribute; // shorten the enum name

    real func(real x) pure nothrow @safe
    {
        return x;
    }
    static assert(functionAttributes!func & FA.pure_);
    static assert(functionAttributes!func & FA.safe);
    static assert(!(functionAttributes!func & FA.trusted)); // not @trusted
}

@system unittest
{
    alias FA = FunctionAttribute;

    struct S
    {
        int noF() { return 0; }
        int constF() const { return 0; }
        int immutableF() immutable { return 0; }
        int inoutF() inout { return 0; }
        int sharedF() shared { return 0; }

        int x;
        ref int refF() return { return x; }
        int propertyF() @property { return 0; }
        int nothrowF() nothrow { return 0; }
        int nogcF() @nogc { return 0; }

        int systemF() @system { return 0; }
        int trustedF() @trusted { return 0; }
        int safeF() @safe { return 0; }

        int pureF() pure { return 0; }
    }

    static assert(functionAttributes!(S.noF) == FA.system);
    static assert(functionAttributes!(typeof(S.noF)) == FA.system);

    static assert(functionAttributes!(S.constF) == (FA.const_ | FA.system));
    static assert(functionAttributes!(typeof(S.constF)) == (FA.const_ | FA.system));

    static assert(functionAttributes!(S.immutableF) == (FA.immutable_ | FA.system));
    static assert(functionAttributes!(typeof(S.immutableF)) == (FA.immutable_ | FA.system));

    static assert(functionAttributes!(S.inoutF) == (FA.inout_ | FA.system));
    static assert(functionAttributes!(typeof(S.inoutF)) == (FA.inout_ | FA.system));

    static assert(functionAttributes!(S.sharedF) == (FA.shared_ | FA.system));
    static assert(functionAttributes!(typeof(S.sharedF)) == (FA.shared_ | FA.system));

    static assert(functionAttributes!(S.refF) == (FA.ref_ | FA.system | FA.return_));
    static assert(functionAttributes!(typeof(S.refF)) == (FA.ref_ | FA.system | FA.return_));

    static assert(functionAttributes!(S.propertyF) == (FA.property | FA.system));
    static assert(functionAttributes!(typeof(&S.propertyF)) == (FA.property | FA.system));

    static assert(functionAttributes!(S.nothrowF) == (FA.nothrow_ | FA.system));
    static assert(functionAttributes!(typeof(S.nothrowF)) == (FA.nothrow_ | FA.system));

    static assert(functionAttributes!(S.nogcF) == (FA.nogc | FA.system));
    static assert(functionAttributes!(typeof(S.nogcF)) == (FA.nogc | FA.system));

    static assert(functionAttributes!(S.systemF) == FA.system);
    static assert(functionAttributes!(typeof(S.systemF)) == FA.system);

    static assert(functionAttributes!(S.trustedF) == FA.trusted);
    static assert(functionAttributes!(typeof(S.trustedF)) == FA.trusted);

    static assert(functionAttributes!(S.safeF) == FA.safe);
    static assert(functionAttributes!(typeof(S.safeF)) == FA.safe);

    static assert(functionAttributes!(S.pureF) == (FA.pure_ | FA.system));
    static assert(functionAttributes!(typeof(S.pureF)) == (FA.pure_ | FA.system));

    int pure_nothrow() nothrow pure;
    void safe_nothrow() @safe nothrow;
    static ref int static_ref_property() @property;
    ref int ref_property() @property;

    static assert(functionAttributes!(pure_nothrow) == (FA.pure_ | FA.nothrow_ | FA.system));
    static assert(functionAttributes!(typeof(pure_nothrow)) == (FA.pure_ | FA.nothrow_ | FA.system));

    static assert(functionAttributes!(safe_nothrow) == (FA.safe | FA.nothrow_));
    static assert(functionAttributes!(typeof(safe_nothrow)) == (FA.safe | FA.nothrow_));

    static assert(functionAttributes!(static_ref_property) == (FA.property | FA.ref_ | FA.system));
    static assert(functionAttributes!(typeof(&static_ref_property)) == (FA.property | FA.ref_ | FA.system));

    static assert(functionAttributes!(ref_property) == (FA.property | FA.ref_ | FA.system));
    static assert(functionAttributes!(typeof(&ref_property)) == (FA.property | FA.ref_ | FA.system));

    struct S2
    {
        int pure_const() const pure { return 0; }
        int pure_sharedconst() const shared pure { return 0; }
    }

    static assert(functionAttributes!(S2.pure_const) == (FA.const_ | FA.pure_ | FA.system));
    static assert(functionAttributes!(typeof(S2.pure_const)) == (FA.const_ | FA.pure_ | FA.system));

    static assert(functionAttributes!(S2.pure_sharedconst) == (FA.const_ | FA.shared_ | FA.pure_ | FA.system));
    static assert(functionAttributes!(typeof(S2.pure_sharedconst)) == (FA.const_ | FA.shared_ | FA.pure_ | FA.system));

    static assert(functionAttributes!((int a) { }) == (FA.pure_ | FA.nothrow_ | FA.nogc | FA.safe));
    static assert(functionAttributes!(typeof((int a) { })) == (FA.pure_ | FA.nothrow_ | FA.nogc | FA.safe));

    auto safeDel = delegate() @safe { };
    static assert(functionAttributes!(safeDel) == (FA.pure_ | FA.nothrow_ | FA.nogc | FA.safe));
    static assert(functionAttributes!(typeof(safeDel)) == (FA.pure_ | FA.nothrow_ | FA.nogc | FA.safe));

    auto trustedDel = delegate() @trusted { };
    static assert(functionAttributes!(trustedDel) == (FA.pure_ | FA.nothrow_ | FA.nogc | FA.trusted));
    static assert(functionAttributes!(typeof(trustedDel)) == (FA.pure_ | FA.nothrow_ | FA.nogc | FA.trusted));

    auto systemDel = delegate() @system { };
    static assert(functionAttributes!(systemDel) == (FA.pure_ | FA.nothrow_ | FA.nogc | FA.system));
    static assert(functionAttributes!(typeof(systemDel)) == (FA.pure_ | FA.nothrow_ | FA.nogc | FA.system));
}

private FunctionAttribute extractAttribFlags(Attribs...)()
{
    auto res = FunctionAttribute.none;

    foreach (attrib; Attribs)
    {
        switch (attrib) with (FunctionAttribute)
        {
            case "pure":      res |= pure_; break;
            case "nothrow":   res |= nothrow_; break;
            case "ref":       res |= ref_; break;
            case "@property": res |= property; break;
            case "@trusted":  res |= trusted; break;
            case "@safe":     res |= safe; break;
            case "@nogc":     res |= nogc; break;
            case "@system":   res |= system; break;
            case "const":     res |= const_; break;
            case "immutable": res |= immutable_; break;
            case "inout":     res |= inout_; break;
            case "shared":    res |= shared_; break;
            case "return":    res |= return_; break;
            default: assert(0, attrib);
        }
    }

    return res;
}


/**
$(D true) if $(D func) is $(D @safe) or $(D @trusted).
 */
template isSafe(alias func)
    if (isCallable!func)
{
    enum isSafe = (functionAttributes!func & FunctionAttribute.safe) != 0 ||
                  (functionAttributes!func & FunctionAttribute.trusted) != 0;
}

///
@safe unittest
{
    @safe    int add(int a, int b) {return a+b;}
    @trusted int sub(int a, int b) {return a-b;}
    @system  int mul(int a, int b) {return a*b;}

    static assert( isSafe!add);
    static assert( isSafe!sub);
    static assert(!isSafe!mul);
}


@safe unittest
{
    //Member functions
    interface Set
    {
        int systemF() @system;
        int trustedF() @trusted;
        int safeF() @safe;
    }
    static assert( isSafe!(Set.safeF));
    static assert( isSafe!(Set.trustedF));
    static assert(!isSafe!(Set.systemF));

    //Functions
    @safe static safeFunc() {}
    @trusted static trustedFunc() {}
    @system static systemFunc() {}

    static assert( isSafe!safeFunc);
    static assert( isSafe!trustedFunc);
    static assert(!isSafe!systemFunc);

    //Delegates
    auto safeDel = delegate() @safe {};
    auto trustedDel = delegate() @trusted {};
    auto systemDel = delegate() @system {};

    static assert( isSafe!safeDel);
    static assert( isSafe!trustedDel);
    static assert(!isSafe!systemDel);

    //Lambdas
    static assert( isSafe!({safeDel();}));
    static assert( isSafe!({trustedDel();}));
    static assert(!isSafe!({systemDel();}));

    //Static opCall
    struct SafeStatic { @safe static SafeStatic opCall() { return SafeStatic.init; } }
    struct TrustedStatic { @trusted static TrustedStatic opCall() { return TrustedStatic.init; } }
    struct SystemStatic { @system static SystemStatic opCall() { return SystemStatic.init; } }

    static assert( isSafe!(SafeStatic()));
    static assert( isSafe!(TrustedStatic()));
    static assert(!isSafe!(SystemStatic()));

    //Non-static opCall
    struct Safe { @safe Safe opCall() { return Safe.init; } }
    struct Trusted { @trusted Trusted opCall() { return Trusted.init; } }
    struct System { @system System opCall() { return System.init; } }

    static assert( isSafe!(Safe.init()));
    static assert( isSafe!(Trusted.init()));
    static assert(!isSafe!(System.init()));
}


/**
$(D true) if $(D func) is $(D @system).
*/
template isUnsafe(alias func)
{
    enum isUnsafe = !isSafe!func;
}

///
@safe unittest
{
    @safe    int add(int a, int b) {return a+b;}
    @trusted int sub(int a, int b) {return a-b;}
    @system  int mul(int a, int b) {return a*b;}

    static assert(!isUnsafe!add);
    static assert(!isUnsafe!sub);
    static assert( isUnsafe!mul);
}

@safe unittest
{
    //Member functions
    interface Set
    {
        int systemF() @system;
        int trustedF() @trusted;
        int safeF() @safe;
    }
    static assert(!isUnsafe!(Set.safeF));
    static assert(!isUnsafe!(Set.trustedF));
    static assert( isUnsafe!(Set.systemF));

    //Functions
    @safe static safeFunc() {}
    @trusted static trustedFunc() {}
    @system static systemFunc() {}

    static assert(!isUnsafe!safeFunc);
    static assert(!isUnsafe!trustedFunc);
    static assert( isUnsafe!systemFunc);

    //Delegates
    auto safeDel = delegate() @safe {};
    auto trustedDel = delegate() @trusted {};
    auto systemDel = delegate() @system {};

    static assert(!isUnsafe!safeDel);
    static assert(!isUnsafe!trustedDel);
    static assert( isUnsafe!systemDel);

    //Lambdas
    static assert(!isUnsafe!({safeDel();}));
    static assert(!isUnsafe!({trustedDel();}));
    static assert( isUnsafe!({systemDel();}));

    //Static opCall
    struct SafeStatic { @safe static SafeStatic opCall() { return SafeStatic.init; } }
    struct TrustedStatic { @trusted static TrustedStatic opCall() { return TrustedStatic.init; } }
    struct SystemStatic { @system static SystemStatic opCall() { return SystemStatic.init; } }

    static assert(!isUnsafe!(SafeStatic()));
    static assert(!isUnsafe!(TrustedStatic()));
    static assert( isUnsafe!(SystemStatic()));

    //Non-static opCall
    struct Safe { @safe Safe opCall() { return Safe.init; } }
    struct Trusted { @trusted Trusted opCall() { return Trusted.init; } }
    struct System { @system System opCall() { return System.init; } }

    static assert(!isUnsafe!(Safe.init()));
    static assert(!isUnsafe!(Trusted.init()));
    static assert( isUnsafe!(System.init()));
}


/**
Returns the calling convention of function as a string.
*/
template functionLinkage(func...)
    if (func.length == 1 && isCallable!func)
{
    alias Func = Unqual!(FunctionTypeOf!func);

    enum string functionLinkage =
        [
            'F': "D",
            'U': "C",
            'W': "Windows",
            'V': "Pascal",
            'R': "C++"
        ][ mangledName!Func[0] ];
}

///
@safe unittest
{
    extern(D) void Dfunc() {}
    extern(C) void Cfunc() {}
    static assert(functionLinkage!Dfunc == "D");
    static assert(functionLinkage!Cfunc == "C");

    string a = functionLinkage!Dfunc;
    assert(a == "D");

    auto fp = &Cfunc;
    string b = functionLinkage!fp;
    assert(b == "C");
}

@safe unittest
{
    interface Test
    {
        void const_func() const;
        void sharedconst_func() shared const;
    }
    static assert(functionLinkage!(Test.const_func) == "D");
    static assert(functionLinkage!(Test.sharedconst_func) == "D");

    static assert(functionLinkage!((int a){}) == "D");
}


/**
Determines what kind of variadic parameters function has.
 */
enum Variadic
{
    no,       /// Function is not variadic.
    c,        /// Function is a _C-style variadic function.
              /// Function is a _D-style variadic function, which uses
    d,        /// __argptr and __arguments.
    typesafe, /// Function is a typesafe variadic function.
}

/// ditto
template variadicFunctionStyle(func...)
    if (func.length == 1 && isCallable!func)
{
    alias Func = Unqual!(FunctionTypeOf!func);

    // TypeFuncion --> CallConvention FuncAttrs Arguments ArgClose Type
    enum callconv = functionLinkage!Func;
    enum mfunc = mangledName!Func;
    enum mtype = mangledName!(ReturnType!Func);
    static assert(mfunc[$ - mtype.length .. $] == mtype, mfunc ~ "|" ~ mtype);

    enum argclose = mfunc[$ - mtype.length - 1];
    static assert(argclose >= 'X' && argclose <= 'Z');

    enum Variadic variadicFunctionStyle =
        argclose == 'X' ? Variadic.typesafe :
        argclose == 'Y' ? (callconv == "C") ? Variadic.c : Variadic.d :
        Variadic.no; // 'Z'
}

///
@safe unittest
{
    void func() {}
    static assert(variadicFunctionStyle!func == Variadic.no);

    extern(C) int printf(in char*, ...);
    static assert(variadicFunctionStyle!printf == Variadic.c);
}

@safe unittest
{
    import core.vararg;

    extern(D) void novar() {}
    extern(C) void cstyle(int, ...) {}
    extern(D) void dstyle(...) {}
    extern(D) void typesafe(int[]...) {}

    static assert(variadicFunctionStyle!novar == Variadic.no);
    static assert(variadicFunctionStyle!cstyle == Variadic.c);
    static assert(variadicFunctionStyle!dstyle == Variadic.d);
    static assert(variadicFunctionStyle!typesafe == Variadic.typesafe);

    static assert(variadicFunctionStyle!((int[] a...) {}) == Variadic.typesafe);
}


/**
Get the function type from a callable object $(D func).

Using builtin $(D typeof) on a property function yields the types of the
property value, not of the property function itself.  Still,
$(D FunctionTypeOf) is able to obtain function types of properties.

Note:
Do not confuse function types with function pointer types; function types are
usually used for compile-time reflection purposes.
 */
template FunctionTypeOf(func...)
    if (func.length == 1 && isCallable!func)
{
    static if (is(typeof(& func[0]) Fsym : Fsym*) && is(Fsym == function) || is(typeof(& func[0]) Fsym == delegate))
    {
        alias FunctionTypeOf = Fsym; // HIT: (nested) function symbol
    }
    else static if (is(typeof(& func[0].opCall) Fobj == delegate))
    {
        alias FunctionTypeOf = Fobj; // HIT: callable object
    }
    else static if (is(typeof(& func[0].opCall) Ftyp : Ftyp*) && is(Ftyp == function))
    {
        alias FunctionTypeOf = Ftyp; // HIT: callable type
    }
    else static if (is(func[0] T) || is(typeof(func[0]) T))
    {
        static if (is(T == function))
            alias FunctionTypeOf = T;    // HIT: function
        else static if (is(T Fptr : Fptr*) && is(Fptr == function))
            alias FunctionTypeOf = Fptr; // HIT: function pointer
        else static if (is(T Fdlg == delegate))
            alias FunctionTypeOf = Fdlg; // HIT: delegate
        else
            static assert(0);
    }
    else
        static assert(0);
}

///
@safe unittest
{
    class C
    {
        int value() @property { return 0; }
    }
    static assert(is( typeof(C.value) == int ));
    static assert(is( FunctionTypeOf!(C.value) == function ));
}

@system unittest
{
    int test(int a);
    int propGet() @property;
    int propSet(int a) @property;
    int function(int) test_fp;
    int delegate(int) test_dg;
    static assert(is( typeof(test) == FunctionTypeOf!(typeof(test)) ));
    static assert(is( typeof(test) == FunctionTypeOf!test ));
    static assert(is( typeof(test) == FunctionTypeOf!test_fp ));
    static assert(is( typeof(test) == FunctionTypeOf!test_dg ));
    alias int GetterType() @property;
    alias int SetterType(int) @property;
    static assert(is( FunctionTypeOf!propGet == GetterType ));
    static assert(is( FunctionTypeOf!propSet == SetterType ));

    interface Prop { int prop() @property; }
    Prop prop;
    static assert(is( FunctionTypeOf!(Prop.prop) == GetterType ));
    static assert(is( FunctionTypeOf!(prop.prop) == GetterType ));

    class Callable { int opCall(int) { return 0; } }
    auto call = new Callable;
    static assert(is( FunctionTypeOf!call == typeof(test) ));

    struct StaticCallable { static int opCall(int) { return 0; } }
    StaticCallable stcall_val;
    StaticCallable* stcall_ptr;
    static assert(is( FunctionTypeOf!stcall_val == typeof(test) ));
    static assert(is( FunctionTypeOf!stcall_ptr == typeof(test) ));

    interface Overloads
    {
        void test(string);
        real test(real);
        int  test(int);
        int  test() @property;
    }
    alias ov = TypeTuple!(__traits(getVirtualFunctions, Overloads, "test"));
    alias F_ov0 = FunctionTypeOf!(ov[0]);
    alias F_ov1 = FunctionTypeOf!(ov[1]);
    alias F_ov2 = FunctionTypeOf!(ov[2]);
    alias F_ov3 = FunctionTypeOf!(ov[3]);
    static assert(is(F_ov0* == void function(string)));
    static assert(is(F_ov1* == real function(real)));
    static assert(is(F_ov2* == int function(int)));
    static assert(is(F_ov3* == int function() @property));

    alias F_dglit = FunctionTypeOf!((int a){ return a; });
    static assert(is(F_dglit* : int function(int)));
}

/**
 * Constructs a new function or delegate type with the same basic signature
 * as the given one, but different attributes (including linkage).
 *
 * This is especially useful for adding/removing attributes to/from types in
 * generic code, where the actual type name cannot be spelt out.
 *
 * Params:
 *    T = The base type.
 *    linkage = The desired linkage of the result type.
 *    attrs = The desired $(LREF FunctionAttribute)s of the result type.
 */
template SetFunctionAttributes(T, string linkage, uint attrs)
    if (isFunctionPointer!T || isDelegate!T)
{
    mixin({
        import std.algorithm.searching : canFind;

        static assert(!(attrs & FunctionAttribute.trusted) ||
            !(attrs & FunctionAttribute.safe),
            "Cannot have a function/delegate that is both trusted and safe.");

        static immutable linkages = ["D", "C", "Windows", "Pascal", "C++", "System"];
        static assert(canFind(linkages, linkage), "Invalid linkage '" ~
            linkage ~ "', must be one of " ~ linkages.stringof ~ ".");

        string result = "alias ";

        static if (linkage != "D")
            result ~= "extern(" ~ linkage ~ ") ";

        static if (attrs & FunctionAttribute.ref_)
            result ~= "ref ";

        result ~= "ReturnType!T";

        static if (isDelegate!T)
            result ~= " delegate";
        else
            result ~= " function";

        result ~= "(";

        static if (Parameters!T.length > 0)
            result ~= "Parameters!T";

        enum varStyle = variadicFunctionStyle!T;
        static if (varStyle == Variadic.c)
            result ~= ", ...";
        else static if (varStyle == Variadic.d)
            result ~= "...";
        else static if (varStyle == Variadic.typesafe)
            result ~= "...";

        result ~= ")";

        static if (attrs & FunctionAttribute.pure_)
            result ~= " pure";
        static if (attrs & FunctionAttribute.nothrow_)
            result ~= " nothrow";
        static if (attrs & FunctionAttribute.property)
            result ~= " @property";
        static if (attrs & FunctionAttribute.trusted)
            result ~= " @trusted";
        static if (attrs & FunctionAttribute.safe)
            result ~= " @safe";
        static if (attrs & FunctionAttribute.nogc)
            result ~= " @nogc";
        static if (attrs & FunctionAttribute.system)
            result ~= " @system";
        static if (attrs & FunctionAttribute.const_)
            result ~= " const";
        static if (attrs & FunctionAttribute.immutable_)
            result ~= " immutable";
        static if (attrs & FunctionAttribute.inout_)
            result ~= " inout";
        static if (attrs & FunctionAttribute.shared_)
            result ~= " shared";
        static if (attrs & FunctionAttribute.return_)
            result ~= " return";

        result ~= " SetFunctionAttributes;";
        return result;
    }());
}

/// Ditto
template SetFunctionAttributes(T, string linkage, uint attrs)
    if (is(T == function))
{
    // To avoid a lot of syntactic headaches, we just use the above version to
    // operate on the corresponding function pointer type and then remove the
    // indirection again.
    alias SetFunctionAttributes = FunctionTypeOf!(SetFunctionAttributes!(T*, linkage, attrs));
}

///
@safe unittest
{
    alias ExternC(T) = SetFunctionAttributes!(T, "C", functionAttributes!T);

    auto assumePure(T)(T t)
        if (isFunctionPointer!T || isDelegate!T)
    {
        enum attrs = functionAttributes!T | FunctionAttribute.pure_;
        return cast(SetFunctionAttributes!(T, functionLinkage!T, attrs)) t;
    }
}

version (unittest)
{
    // Some function types to test.
    int sc(scope int, ref int, out int, lazy int, int);
    extern(System) int novar();
    extern(C) int cstyle(int, ...);
    extern(D) int dstyle(...);
    extern(D) int typesafe(int[]...);
}
@safe unittest
{
    import std.algorithm.iteration : reduce;

    alias FA = FunctionAttribute;
    foreach (BaseT; TypeTuple!(typeof(&sc), typeof(&novar), typeof(&cstyle),
        typeof(&dstyle), typeof(&typesafe)))
    {
        foreach (T; TypeTuple!(BaseT, FunctionTypeOf!BaseT))
        (){ // avoid slow optimizations for large functions @@@BUG@@@ 2396
            enum linkage = functionLinkage!T;
            enum attrs = functionAttributes!T;

            static assert(is(SetFunctionAttributes!(T, linkage, attrs) == T),
                "Identity check failed for: " ~ T.stringof);

            // Check that all linkage types work (D-style variadics require D linkage).
            static if (variadicFunctionStyle!T != Variadic.d)
            {
                foreach (newLinkage; TypeTuple!("D", "C", "Windows", "Pascal", "C++"))
                {
                    alias New = SetFunctionAttributes!(T, newLinkage, attrs);
                    static assert(functionLinkage!New == newLinkage,
                        "Linkage test failed for: " ~ T.stringof ~ ", " ~ newLinkage ~
                        " (got " ~ New.stringof ~ ")");
                }
            }

            // Add @safe.
            alias T1 = SetFunctionAttributes!(T, functionLinkage!T, FA.safe);
            static assert(functionAttributes!T1 == FA.safe);

            // Add all known attributes, excluding conflicting ones.
            enum allAttrs = reduce!"a | b"([EnumMembers!FA])
                & ~FA.safe & ~FA.property & ~FA.const_ & ~FA.immutable_ & ~FA.inout_ & ~FA.shared_ & ~FA.system & ~FA.return_;

            alias T2 = SetFunctionAttributes!(T1, functionLinkage!T, allAttrs);
            static assert(functionAttributes!T2 == allAttrs);

            // Strip all attributes again.
            alias T3 = SetFunctionAttributes!(T2, functionLinkage!T, FA.none);
            static assert(is(T3 == T));
        }();
    }
}


//::::::::::::::::::::::::::::::::::::::::::::::::::::::::::::::::::::::::::://
// Aggregate Types
//::::::::::::::::::::::::::::::::::::::::::::::::::::::::::::::::::::::::::://

/**
Determines whether `T` is a class nested inside another class
and that `T.outer` is the implicit reference to the outer class
(i.e. `outer` has not been used as a field or method name)

Params:
    T = type to test

Returns:
`true` if `T` is a class nested inside another, with the conditions described above;
`false` otherwise
*/
template isInnerClass(T)
    if (is(T == class))
{
    import std.meta : staticIndexOf;

    static if (is(typeof(T.outer)))
        enum isInnerClass = __traits(isSame, typeof(T.outer), __traits(parent, T))
                         && (staticIndexOf!(__traits(allMembers, T), "outer") == -1);
    else
        enum isInnerClass = false;
}

///
@safe unittest
{
    class C
    {
        int outer;
    }
    static assert(!isInnerClass!C);

    class Outer1
    {
        class Inner1 { }
        class Inner2
        {
            int outer;
        }
    }
    static assert(isInnerClass!(Outer1.Inner1));
    static assert(!isInnerClass!(Outer1.Inner2));

    static class Outer2
    {
        static class Inner
        {
            int outer;
        }
    }
    static assert(!isInnerClass!(Outer2.Inner));
}

/**
Determines whether $(D T) has its own context pointer.
$(D T) must be either $(D class), $(D struct), or $(D union).
*/
template isNested(T)
    if (is(T == class) || is(T == struct) || is(T == union))
{
    enum isNested = __traits(isNested, T);
}

///
@safe unittest
{
    static struct S { }
    static assert(!isNested!S);

    int i;
    struct NestedStruct { void f() { ++i; } }
    static assert(isNested!NestedStruct);
}

/**
Determines whether $(D T) or any of its representation types
have a context pointer.
*/
template hasNested(T)
{
    import std.meta : anySatisfy;
    static if (isStaticArray!T && T.length)
        enum hasNested = hasNested!(typeof(T.init[0]));
    else static if (is(T == class) || is(T == struct) || is(T == union))
        enum hasNested = isNested!T ||
            anySatisfy!(.hasNested, Fields!T);
    else
        enum hasNested = false;
}

///
@safe unittest
{
    static struct S { }

    int i;
    struct NS { void f() { ++i; } }

    static assert(!hasNested!(S[2]));
    static assert(hasNested!(NS[2]));
}

@safe unittest
{
    static assert(!__traits(compiles, isNested!int));
    static assert(!hasNested!int);

    static struct StaticStruct { }
    static assert(!isNested!StaticStruct);
    static assert(!hasNested!StaticStruct);

    int i;
    struct NestedStruct { void f() { ++i; } }
    static assert( isNested!NestedStruct);
    static assert( hasNested!NestedStruct);
    static assert( isNested!(immutable NestedStruct));
    static assert( hasNested!(immutable NestedStruct));

    static assert(!__traits(compiles, isNested!(NestedStruct[1])));
    static assert( hasNested!(NestedStruct[1]));
    static assert(!hasNested!(NestedStruct[0]));

    struct S1 { NestedStruct nested; }
    static assert(!isNested!S1);
    static assert( hasNested!S1);

    static struct S2 { NestedStruct nested; }
    static assert(!isNested!S2);
    static assert( hasNested!S2);

    static struct S3 { NestedStruct[0] nested; }
    static assert(!isNested!S3);
    static assert(!hasNested!S3);

    static union U { NestedStruct nested; }
    static assert(!isNested!U);
    static assert( hasNested!U);

    static class StaticClass { }
    static assert(!isNested!StaticClass);
    static assert(!hasNested!StaticClass);

    class NestedClass { void f() { ++i; } }
    static assert( isNested!NestedClass);
    static assert( hasNested!NestedClass);
    static assert( isNested!(immutable NestedClass));
    static assert( hasNested!(immutable NestedClass));

    static assert(!__traits(compiles, isNested!(NestedClass[1])));
    static assert( hasNested!(NestedClass[1]));
    static assert(!hasNested!(NestedClass[0]));
}


/***
 * Get as a tuple the types of the fields of a struct, class, or union.
 * This consists of the fields that take up memory space,
 * excluding the hidden fields like the virtual function
 * table pointer or a context pointer for nested types.
 * If $(D T) isn't a struct, class, or union returns a tuple
 * with one element $(D T).
 */
template Fields(T)
{
    static if (is(T == struct) || is(T == union))
        alias Fields = typeof(T.tupleof[0 .. $ - isNested!T]);
    else static if (is(T == class))
        alias Fields = typeof(T.tupleof);
    else
        alias Fields = TypeTuple!T;
}

///
@safe unittest
{
    struct S { int x; float y; }
    static assert(is(Fields!S == TypeTuple!(int, float)));
}

/**
 * Alternate name for $(LREF Fields), kept for legacy compatibility.
 */
alias FieldTypeTuple = Fields;

@safe unittest
{
    static assert(is(FieldTypeTuple!int == TypeTuple!int));

    static struct StaticStruct1 { }
    static assert(is(FieldTypeTuple!StaticStruct1 == TypeTuple!()));

    static struct StaticStruct2 { int a, b; }
    static assert(is(FieldTypeTuple!StaticStruct2 == TypeTuple!(int, int)));

    int i;

    struct NestedStruct1 { void f() { ++i; } }
    static assert(is(FieldTypeTuple!NestedStruct1 == TypeTuple!()));

    struct NestedStruct2 { int a; void f() { ++i; } }
    static assert(is(FieldTypeTuple!NestedStruct2 == TypeTuple!int));

    class NestedClass { int a; void f() { ++i; } }
    static assert(is(FieldTypeTuple!NestedClass == TypeTuple!int));
}


//Required for FieldNameTuple
private enum NameOf(alias T) = T.stringof;

/**
 * Get as an expression tuple the names of the fields of a struct, class, or
 * union. This consists of the fields that take up memory space, excluding the
 * hidden fields like the virtual function table pointer or a context pointer
 * for nested types. If $(D T) isn't a struct, class, or union returns an
 * expression tuple with an empty string.
 */
template FieldNameTuple(T)
{
    import std.meta : staticMap;
    static if (is(T == struct) || is(T == union))
        alias FieldNameTuple = staticMap!(NameOf, T.tupleof[0 .. $ - isNested!T]);
    else static if (is(T == class))
        alias FieldNameTuple = staticMap!(NameOf, T.tupleof);
    else
        alias FieldNameTuple = TypeTuple!"";
}

///
@safe unittest
{
    struct S { int x; float y; }
    static assert(FieldNameTuple!S == TypeTuple!("x", "y"));
    static assert(FieldNameTuple!int == TypeTuple!"");
}

@safe unittest
{
    static assert(FieldNameTuple!int == TypeTuple!"");

    static struct StaticStruct1 { }
    static assert(is(FieldNameTuple!StaticStruct1 == TypeTuple!()));

    static struct StaticStruct2 { int a, b; }
    static assert(FieldNameTuple!StaticStruct2 == TypeTuple!("a", "b"));

    int i;

    struct NestedStruct1 { void f() { ++i; } }
    static assert(is(FieldNameTuple!NestedStruct1 == TypeTuple!()));

    struct NestedStruct2 { int a; void f() { ++i; } }
    static assert(FieldNameTuple!NestedStruct2 == TypeTuple!"a");

    class NestedClass { int a; void f() { ++i; } }
    static assert(FieldNameTuple!NestedClass == TypeTuple!"a");
}


/***
Get the primitive types of the fields of a struct or class, in
topological order.
*/
template RepresentationTypeTuple(T)
{
    template Impl(T...)
    {
        static if (T.length == 0)
        {
            alias Impl = TypeTuple!();
        }
        else
        {
            import std.typecons : Rebindable;

            static if (is(T[0] R: Rebindable!R))
            {
                alias Impl = Impl!(Impl!R, T[1 .. $]);
            }
            else  static if (is(T[0] == struct) || is(T[0] == union))
            {
                // @@@BUG@@@ this should work
                //alias .RepresentationTypes!(T[0].tupleof)
                //    RepresentationTypes;
                alias Impl = Impl!(FieldTypeTuple!(T[0]), T[1 .. $]);
            }
            else
            {
                alias Impl = TypeTuple!(T[0], Impl!(T[1 .. $]));
            }
        }
    }

    static if (is(T == struct) || is(T == union) || is(T == class))
    {
        alias RepresentationTypeTuple = Impl!(FieldTypeTuple!T);
    }
    else
    {
        alias RepresentationTypeTuple = Impl!T;
    }
}

///
@safe unittest
{
    struct S1 { int a; float b; }
    struct S2 { char[] a; union { S1 b; S1 * c; } }
    alias R = RepresentationTypeTuple!S2;
    assert(R.length == 4
        && is(R[0] == char[]) && is(R[1] == int)
        && is(R[2] == float) && is(R[3] == S1*));
}

@safe unittest
{
    alias S1 = RepresentationTypeTuple!int;
    static assert(is(S1 == TypeTuple!int));

    struct S2 { int a; }
    struct S3 { int a; char b; }
    struct S4 { S1 a; int b; S3 c; }
    static assert(is(RepresentationTypeTuple!S2 == TypeTuple!int));
    static assert(is(RepresentationTypeTuple!S3 == TypeTuple!(int, char)));
    static assert(is(RepresentationTypeTuple!S4 == TypeTuple!(int, int, int, char)));

    struct S11 { int a; float b; }
    struct S21 { char[] a; union { S11 b; S11 * c; } }
    alias R = RepresentationTypeTuple!S21;
    assert(R.length == 4
           && is(R[0] == char[]) && is(R[1] == int)
           && is(R[2] == float) && is(R[3] == S11*));

    class C { int a; float b; }
    alias R1 = RepresentationTypeTuple!C;
    static assert(R1.length == 2 && is(R1[0] == int) && is(R1[1] == float));

    /* Issue 6642 */
    import std.typecons : Rebindable;

    struct S5 { int a; Rebindable!(immutable Object) b; }
    alias R2 = RepresentationTypeTuple!S5;
    static assert(R2.length == 2 && is(R2[0] == int) && is(R2[1] == immutable(Object)));
}

/*
Statically evaluates to $(D true) if and only if $(D T)'s
representation contains at least one field of pointer or array type.
Members of class types are not considered raw pointers. Pointers to
immutable objects are not considered raw aliasing.
*/
private template hasRawAliasing(T...)
{
    template Impl(T...)
    {
        static if (T.length == 0)
        {
            enum Impl = false;
        }
        else
        {
            static if (is(T[0] foo : U*, U) && !isFunctionPointer!(T[0]))
                enum has = !is(U == immutable);
            else static if (is(T[0] foo : U[], U) && !isStaticArray!(T[0]))
                enum has = !is(U == immutable);
            else static if (isAssociativeArray!(T[0]))
                enum has = !is(T[0] == immutable);
            else
                enum has = false;

            enum Impl = has || Impl!(T[1 .. $]);
        }
    }

    enum hasRawAliasing = Impl!(RepresentationTypeTuple!T);
}

///
@safe unittest
{
    // simple types
    static assert(!hasRawAliasing!int);
    static assert( hasRawAliasing!(char*));
    // references aren't raw pointers
    static assert(!hasRawAliasing!Object);
    // built-in arrays do contain raw pointers
    static assert( hasRawAliasing!(int[]));
    // aggregate of simple types
    struct S1 { int a; double b; }
    static assert(!hasRawAliasing!S1);
    // indirect aggregation
    struct S2 { S1 a; double b; }
    static assert(!hasRawAliasing!S2);
}

@safe unittest
{
    // struct with a pointer member
    struct S3 { int a; double * b; }
    static assert( hasRawAliasing!S3);
    // struct with an indirect pointer member
    struct S4 { S3 a; double b; }
    static assert( hasRawAliasing!S4);
    struct S5 { int a; Object z; int c; }
    static assert( hasRawAliasing!S3);
    static assert( hasRawAliasing!S4);
    static assert(!hasRawAliasing!S5);

    union S6 { int a; int b; }
    union S7 { int a; int * b; }
    static assert(!hasRawAliasing!S6);
    static assert( hasRawAliasing!S7);

    static assert(!hasRawAliasing!(void delegate()));
    static assert(!hasRawAliasing!(void delegate() const));
    static assert(!hasRawAliasing!(void delegate() immutable));
    static assert(!hasRawAliasing!(void delegate() shared));
    static assert(!hasRawAliasing!(void delegate() shared const));
    static assert(!hasRawAliasing!(const(void delegate())));
    static assert(!hasRawAliasing!(immutable(void delegate())));

    struct S8 { void delegate() a; int b; Object c; }
    class S12 { typeof(S8.tupleof) a; }
    class S13 { typeof(S8.tupleof) a; int* b; }
    static assert(!hasRawAliasing!S8);
    static assert(!hasRawAliasing!S12);
    static assert( hasRawAliasing!S13);

    enum S9 { a }
    static assert(!hasRawAliasing!S9);

    // indirect members
    struct S10 { S7 a; int b; }
    struct S11 { S6 a; int b; }
    static assert( hasRawAliasing!S10);
    static assert(!hasRawAliasing!S11);

    static assert( hasRawAliasing!(int[string]));
    static assert(!hasRawAliasing!(immutable(int[string])));
}

/*
Statically evaluates to $(D true) if and only if $(D T)'s
representation contains at least one non-shared field of pointer or
array type.  Members of class types are not considered raw pointers.
Pointers to immutable objects are not considered raw aliasing.
*/
private template hasRawUnsharedAliasing(T...)
{
    template Impl(T...)
    {
        static if (T.length == 0)
        {
            enum Impl = false;
        }
        else
        {
            static if (is(T[0] foo : U*, U) && !isFunctionPointer!(T[0]))
                enum has = !is(U == immutable) && !is(U == shared);
            else static if (is(T[0] foo : U[], U) && !isStaticArray!(T[0]))
                enum has = !is(U == immutable) && !is(U == shared);
            else static if (isAssociativeArray!(T[0]))
                enum has = !is(T[0] == immutable) && !is(T[0] == shared);
            else
                enum has = false;

            enum Impl = has || Impl!(T[1 .. $]);
        }
    }

    enum hasRawUnsharedAliasing = Impl!(RepresentationTypeTuple!T);
}

///
@safe unittest
{
    // simple types
    static assert(!hasRawUnsharedAliasing!int);
    static assert( hasRawUnsharedAliasing!(char*));
    static assert(!hasRawUnsharedAliasing!(shared char*));
    // references aren't raw pointers
    static assert(!hasRawUnsharedAliasing!Object);
    // built-in arrays do contain raw pointers
    static assert( hasRawUnsharedAliasing!(int[]));
    static assert(!hasRawUnsharedAliasing!(shared int[]));
    // aggregate of simple types
    struct S1 { int a; double b; }
    static assert(!hasRawUnsharedAliasing!S1);
    // indirect aggregation
    struct S2 { S1 a; double b; }
    static assert(!hasRawUnsharedAliasing!S2);
    // struct with a pointer member
    struct S3 { int a; double * b; }
    static assert( hasRawUnsharedAliasing!S3);
    struct S4 { int a; shared double * b; }
    static assert(!hasRawUnsharedAliasing!S4);
}

@safe unittest
{
    // struct with a pointer member
    struct S3 { int a; double * b; }
    static assert( hasRawUnsharedAliasing!S3);
    struct S4 { int a; shared double * b; }
    static assert(!hasRawUnsharedAliasing!S4);
    // struct with an indirect pointer member
    struct S5 { S3 a; double b; }
    static assert( hasRawUnsharedAliasing!S5);
    struct S6 { S4 a; double b; }
    static assert(!hasRawUnsharedAliasing!S6);
    struct S7 { int a; Object z;      int c; }
    static assert( hasRawUnsharedAliasing!S5);
    static assert(!hasRawUnsharedAliasing!S6);
    static assert(!hasRawUnsharedAliasing!S7);

    union S8  { int a; int b; }
    union S9  { int a; int* b; }
    union S10 { int a; shared int* b; }
    static assert(!hasRawUnsharedAliasing!S8);
    static assert( hasRawUnsharedAliasing!S9);
    static assert(!hasRawUnsharedAliasing!S10);

    static assert(!hasRawUnsharedAliasing!(void delegate()));
    static assert(!hasRawUnsharedAliasing!(void delegate() const));
    static assert(!hasRawUnsharedAliasing!(void delegate() immutable));
    static assert(!hasRawUnsharedAliasing!(void delegate() shared));
    static assert(!hasRawUnsharedAliasing!(void delegate() shared const));
    static assert(!hasRawUnsharedAliasing!(const(void delegate())));
    static assert(!hasRawUnsharedAliasing!(const(void delegate() const)));
    static assert(!hasRawUnsharedAliasing!(const(void delegate() immutable)));
    static assert(!hasRawUnsharedAliasing!(const(void delegate() shared)));
    static assert(!hasRawUnsharedAliasing!(const(void delegate() shared const)));
    static assert(!hasRawUnsharedAliasing!(immutable(void delegate())));
    static assert(!hasRawUnsharedAliasing!(immutable(void delegate() const)));
    static assert(!hasRawUnsharedAliasing!(immutable(void delegate() immutable)));
    static assert(!hasRawUnsharedAliasing!(immutable(void delegate() shared)));
    static assert(!hasRawUnsharedAliasing!(immutable(void delegate() shared const)));
    static assert(!hasRawUnsharedAliasing!(shared(void delegate())));
    static assert(!hasRawUnsharedAliasing!(shared(void delegate() const)));
    static assert(!hasRawUnsharedAliasing!(shared(void delegate() immutable)));
    static assert(!hasRawUnsharedAliasing!(shared(void delegate() shared)));
    static assert(!hasRawUnsharedAliasing!(shared(void delegate() shared const)));
    static assert(!hasRawUnsharedAliasing!(shared(const(void delegate()))));
    static assert(!hasRawUnsharedAliasing!(shared(const(void delegate() const))));
    static assert(!hasRawUnsharedAliasing!(shared(const(void delegate() immutable))));
    static assert(!hasRawUnsharedAliasing!(shared(const(void delegate() shared))));
    static assert(!hasRawUnsharedAliasing!(shared(const(void delegate() shared const))));
    static assert(!hasRawUnsharedAliasing!(void function()));

    enum S13 { a }
    static assert(!hasRawUnsharedAliasing!S13);

    // indirect members
    struct S14 { S9  a; int b; }
    struct S15 { S10 a; int b; }
    struct S16 { S6  a; int b; }
    static assert( hasRawUnsharedAliasing!S14);
    static assert(!hasRawUnsharedAliasing!S15);
    static assert(!hasRawUnsharedAliasing!S16);

    static assert( hasRawUnsharedAliasing!(int[string]));
    static assert(!hasRawUnsharedAliasing!(shared(int[string])));
    static assert(!hasRawUnsharedAliasing!(immutable(int[string])));

    struct S17
    {
        void delegate() shared a;
        void delegate() immutable b;
        void delegate() shared const c;
        shared(void delegate()) d;
        shared(void delegate() shared) e;
        shared(void delegate() immutable) f;
        shared(void delegate() shared const) g;
        immutable(void delegate()) h;
        immutable(void delegate() shared) i;
        immutable(void delegate() immutable) j;
        immutable(void delegate() shared const) k;
        shared(const(void delegate())) l;
        shared(const(void delegate() shared)) m;
        shared(const(void delegate() immutable)) n;
        shared(const(void delegate() shared const)) o;
    }
    struct S18 { typeof(S17.tupleof) a; void delegate() p; }
    struct S19 { typeof(S17.tupleof) a; Object p; }
    struct S20 { typeof(S17.tupleof) a; int* p; }
    class S21 { typeof(S17.tupleof) a; }
    class S22 { typeof(S17.tupleof) a; void delegate() p; }
    class S23 { typeof(S17.tupleof) a; Object p; }
    class S24 { typeof(S17.tupleof) a; int* p; }
    static assert(!hasRawUnsharedAliasing!S17);
    static assert(!hasRawUnsharedAliasing!(immutable(S17)));
    static assert(!hasRawUnsharedAliasing!(shared(S17)));
    static assert(!hasRawUnsharedAliasing!S18);
    static assert(!hasRawUnsharedAliasing!(immutable(S18)));
    static assert(!hasRawUnsharedAliasing!(shared(S18)));
    static assert(!hasRawUnsharedAliasing!S19);
    static assert(!hasRawUnsharedAliasing!(immutable(S19)));
    static assert(!hasRawUnsharedAliasing!(shared(S19)));
    static assert( hasRawUnsharedAliasing!S20);
    static assert(!hasRawUnsharedAliasing!(immutable(S20)));
    static assert(!hasRawUnsharedAliasing!(shared(S20)));
    static assert(!hasRawUnsharedAliasing!S21);
    static assert(!hasRawUnsharedAliasing!(immutable(S21)));
    static assert(!hasRawUnsharedAliasing!(shared(S21)));
    static assert(!hasRawUnsharedAliasing!S22);
    static assert(!hasRawUnsharedAliasing!(immutable(S22)));
    static assert(!hasRawUnsharedAliasing!(shared(S22)));
    static assert(!hasRawUnsharedAliasing!S23);
    static assert(!hasRawUnsharedAliasing!(immutable(S23)));
    static assert(!hasRawUnsharedAliasing!(shared(S23)));
    static assert( hasRawUnsharedAliasing!S24);
    static assert(!hasRawUnsharedAliasing!(immutable(S24)));
    static assert(!hasRawUnsharedAliasing!(shared(S24)));
    struct S25 {}
    class S26 {}
    interface S27 {}
    union S28 {}
    static assert(!hasRawUnsharedAliasing!S25);
    static assert(!hasRawUnsharedAliasing!S26);
    static assert(!hasRawUnsharedAliasing!S27);
    static assert(!hasRawUnsharedAliasing!S28);
}

/*
Statically evaluates to $(D true) if and only if $(D T)'s
representation includes at least one non-immutable object reference.
*/

private template hasObjects(T...)
{
    static if (T.length == 0)
    {
        enum hasObjects = false;
    }
    else static if (is(T[0] == struct))
    {
        enum hasObjects = hasObjects!(
            RepresentationTypeTuple!(T[0]), T[1 .. $]);
    }
    else
    {
        enum hasObjects = ((is(T[0] == class) || is(T[0] == interface))
            && !is(T[0] == immutable)) || hasObjects!(T[1 .. $]);
    }
}

/*
Statically evaluates to $(D true) if and only if $(D T)'s
representation includes at least one non-immutable non-shared object
reference.
*/
private template hasUnsharedObjects(T...)
{
    static if (T.length == 0)
    {
        enum hasUnsharedObjects = false;
    }
    else static if (is(T[0] == struct))
    {
        enum hasUnsharedObjects = hasUnsharedObjects!(
            RepresentationTypeTuple!(T[0]), T[1 .. $]);
    }
    else
    {
        enum hasUnsharedObjects = ((is(T[0] == class) || is(T[0] == interface)) &&
                                !is(T[0] == immutable) && !is(T[0] == shared)) ||
            hasUnsharedObjects!(T[1 .. $]);
    }
}

/**
Returns $(D true) if and only if $(D T)'s representation includes at
least one of the following: $(OL $(LI a raw pointer $(D U*) and $(D U)
is not immutable;) $(LI an array $(D U[]) and $(D U) is not
immutable;) $(LI a reference to a class or interface type $(D C) and $(D C) is
not immutable.) $(LI an associative array that is not immutable.)
$(LI a delegate.))
*/
template hasAliasing(T...)
{
    import std.meta : anySatisfy;
    import std.typecons : Rebindable;

    static if (T.length && is(T[0] : Rebindable!R, R))
    {
        enum hasAliasing = hasAliasing!(R, T[1 .. $]);
    }
    else
    {
        template isAliasingDelegate(T)
        {
            enum isAliasingDelegate = isDelegate!T
                                  && !is(T == immutable)
                                  && !is(FunctionTypeOf!T == immutable);
        }
        enum hasAliasing = hasRawAliasing!T || hasObjects!T ||
            anySatisfy!(isAliasingDelegate, T, RepresentationTypeTuple!T);
    }
}

///
@safe unittest
{
    struct S1 { int a; Object b; }
    struct S2 { string a; }
    struct S3 { int a; immutable Object b; }
    struct S4 { float[3] vals; }
    static assert( hasAliasing!S1);
    static assert(!hasAliasing!S2);
    static assert(!hasAliasing!S3);
    static assert(!hasAliasing!S4);
}

@safe unittest
{
    static assert( hasAliasing!(uint[uint]));
    static assert(!hasAliasing!(immutable(uint[uint])));
    static assert( hasAliasing!(void delegate()));
    static assert( hasAliasing!(void delegate() const));
    static assert(!hasAliasing!(void delegate() immutable));
    static assert( hasAliasing!(void delegate() shared));
    static assert( hasAliasing!(void delegate() shared const));
    static assert( hasAliasing!(const(void delegate())));
    static assert( hasAliasing!(const(void delegate() const)));
    static assert(!hasAliasing!(const(void delegate() immutable)));
    static assert( hasAliasing!(const(void delegate() shared)));
    static assert( hasAliasing!(const(void delegate() shared const)));
    static assert(!hasAliasing!(immutable(void delegate())));
    static assert(!hasAliasing!(immutable(void delegate() const)));
    static assert(!hasAliasing!(immutable(void delegate() immutable)));
    static assert(!hasAliasing!(immutable(void delegate() shared)));
    static assert(!hasAliasing!(immutable(void delegate() shared const)));
    static assert( hasAliasing!(shared(const(void delegate()))));
    static assert( hasAliasing!(shared(const(void delegate() const))));
    static assert(!hasAliasing!(shared(const(void delegate() immutable))));
    static assert( hasAliasing!(shared(const(void delegate() shared))));
    static assert( hasAliasing!(shared(const(void delegate() shared const))));
    static assert(!hasAliasing!(void function()));

    interface I;
    static assert( hasAliasing!I);

    import std.typecons : Rebindable;
    static assert( hasAliasing!(Rebindable!(const Object)));
    static assert(!hasAliasing!(Rebindable!(immutable Object)));
    static assert( hasAliasing!(Rebindable!(shared Object)));
    static assert( hasAliasing!(Rebindable!Object));

    struct S5
    {
        void delegate() immutable b;
        shared(void delegate() immutable) f;
        immutable(void delegate() immutable) j;
        shared(const(void delegate() immutable)) n;
    }
    struct S6 { typeof(S5.tupleof) a; void delegate() p; }
    static assert(!hasAliasing!S5);
    static assert( hasAliasing!S6);

    struct S7 { void delegate() a; int b; Object c; }
    class S8 { int a; int b; }
    class S9 { typeof(S8.tupleof) a; }
    class S10 { typeof(S8.tupleof) a; int* b; }
    static assert( hasAliasing!S7);
    static assert( hasAliasing!S8);
    static assert( hasAliasing!S9);
    static assert( hasAliasing!S10);
    struct S11 {}
    class S12 {}
    interface S13 {}
    union S14 {}
    static assert(!hasAliasing!S11);
    static assert( hasAliasing!S12);
    static assert( hasAliasing!S13);
    static assert(!hasAliasing!S14);
}
/**
Returns $(D true) if and only if $(D T)'s representation includes at
least one of the following: $(OL $(LI a raw pointer $(D U*);) $(LI an
array $(D U[]);) $(LI a reference to a class type $(D C).)
$(LI an associative array.) $(LI a delegate.))
 */
template hasIndirections(T)
{
    import std.meta : anySatisfy;
    static if (is(T == struct) || is(T == union))
        enum hasIndirections = anySatisfy!(.hasIndirections, FieldTypeTuple!T);
    else static if (isStaticArray!T && is(T : E[N], E, size_t N))
        enum hasIndirections = is(E == void) ? true : hasIndirections!E;
    else static if (isFunctionPointer!T)
        enum hasIndirections = false;
    else
        enum hasIndirections = isPointer!T || isDelegate!T || isDynamicArray!T ||
            isAssociativeArray!T || is (T == class) || is(T == interface);
}

///
@safe unittest
{
    static assert( hasIndirections!(int[string]));
    static assert( hasIndirections!(void delegate()));
    static assert( hasIndirections!(void delegate() immutable));
    static assert( hasIndirections!(immutable(void delegate())));
    static assert( hasIndirections!(immutable(void delegate() immutable)));

    static assert(!hasIndirections!(void function()));
    static assert( hasIndirections!(void*[1]));
    static assert(!hasIndirections!(byte[1]));
}

@safe unittest
{
    // void static array hides actual type of bits, so "may have indirections".
    static assert( hasIndirections!(void[1]));
    interface I {}
    struct S1 {}
    struct S2 { int a; }
    struct S3 { int a; int b; }
    struct S4 { int a; int* b; }
    struct S5 { int a; Object b; }
    struct S6 { int a; string b; }
    struct S7 { int a; immutable Object b; }
    struct S8 { int a; immutable I b; }
    struct S9 { int a; void delegate() b; }
    struct S10 { int a; immutable(void delegate()) b; }
    struct S11 { int a; void delegate() immutable b; }
    struct S12 { int a; immutable(void delegate() immutable) b; }
    class S13 {}
    class S14 { int a; }
    class S15 { int a; int b; }
    class S16 { int a; Object b; }
    class S17 { string a; }
    class S18 { int a; immutable Object b; }
    class S19 { int a; immutable(void delegate() immutable) b; }
    union S20 {}
    union S21 { int a; }
    union S22 { int a; int b; }
    union S23 { int a; Object b; }
    union S24 { string a; }
    union S25 { int a; immutable Object b; }
    union S26 { int a; immutable(void delegate() immutable) b; }
    static assert( hasIndirections!I);
    static assert(!hasIndirections!S1);
    static assert(!hasIndirections!S2);
    static assert(!hasIndirections!S3);
    static assert( hasIndirections!S4);
    static assert( hasIndirections!S5);
    static assert( hasIndirections!S6);
    static assert( hasIndirections!S7);
    static assert( hasIndirections!S8);
    static assert( hasIndirections!S9);
    static assert( hasIndirections!S10);
    static assert( hasIndirections!S12);
    static assert( hasIndirections!S13);
    static assert( hasIndirections!S14);
    static assert( hasIndirections!S15);
    static assert( hasIndirections!S16);
    static assert( hasIndirections!S17);
    static assert( hasIndirections!S18);
    static assert( hasIndirections!S19);
    static assert(!hasIndirections!S20);
    static assert(!hasIndirections!S21);
    static assert(!hasIndirections!S22);
    static assert( hasIndirections!S23);
    static assert( hasIndirections!S24);
    static assert( hasIndirections!S25);
    static assert( hasIndirections!S26);
}

@safe unittest //12000
{
    static struct S(T)
    {
        static assert(hasIndirections!T);
    }

    static class A(T)
    {
        S!A a;
    }

    A!int dummy;
}

/**
Returns $(D true) if and only if $(D T)'s representation includes at
least one of the following: $(OL $(LI a raw pointer $(D U*) and $(D U)
is not immutable or shared;) $(LI an array $(D U[]) and $(D U) is not
immutable or shared;) $(LI a reference to a class type $(D C) and
$(D C) is not immutable or shared.) $(LI an associative array that is not
immutable or shared.) $(LI a delegate that is not shared.))
*/

template hasUnsharedAliasing(T...)
{
    import std.meta : anySatisfy;
    import std.typecons : Rebindable;

    static if (!T.length)
    {
        enum hasUnsharedAliasing = false;
    }
    else static if (is(T[0] R: Rebindable!R))
    {
        enum hasUnsharedAliasing = hasUnsharedAliasing!R;
    }
    else
    {
        template unsharedDelegate(T)
        {
            enum bool unsharedDelegate = isDelegate!T
                                     && !is(T == shared)
                                     && !is(T == shared)
                                     && !is(T == immutable)
                                     && !is(FunctionTypeOf!T == shared)
                                     && !is(FunctionTypeOf!T == immutable);
        }

        enum hasUnsharedAliasing =
            hasRawUnsharedAliasing!(T[0]) ||
            anySatisfy!(unsharedDelegate, RepresentationTypeTuple!(T[0])) ||
            hasUnsharedObjects!(T[0]) ||
            hasUnsharedAliasing!(T[1..$]);
    }
}

///
@safe unittest
{
    struct S1 { int a; Object b; }
    struct S2 { string a; }
    struct S3 { int a; immutable Object b; }
    static assert( hasUnsharedAliasing!S1);
    static assert(!hasUnsharedAliasing!S2);
    static assert(!hasUnsharedAliasing!S3);

    struct S4 { int a; shared Object b; }
    struct S5 { char[] a; }
    struct S6 { shared char[] b; }
    struct S7 { float[3] vals; }
    static assert(!hasUnsharedAliasing!S4);
    static assert( hasUnsharedAliasing!S5);
    static assert(!hasUnsharedAliasing!S6);
    static assert(!hasUnsharedAliasing!S7);
}

@safe unittest
{
    /* Issue 6642 */
    import std.typecons : Rebindable;
    struct S8 { int a; Rebindable!(immutable Object) b; }
    static assert(!hasUnsharedAliasing!S8);

    static assert( hasUnsharedAliasing!(uint[uint]));

    static assert( hasUnsharedAliasing!(void delegate()));
    static assert( hasUnsharedAliasing!(void delegate() const));
    static assert(!hasUnsharedAliasing!(void delegate() immutable));
    static assert(!hasUnsharedAliasing!(void delegate() shared));
    static assert(!hasUnsharedAliasing!(void delegate() shared const));
}

@safe unittest
{
    import std.typecons : Rebindable;
    static assert( hasUnsharedAliasing!(const(void delegate())));
    static assert( hasUnsharedAliasing!(const(void delegate() const)));
    static assert(!hasUnsharedAliasing!(const(void delegate() immutable)));
    static assert(!hasUnsharedAliasing!(const(void delegate() shared)));
    static assert(!hasUnsharedAliasing!(const(void delegate() shared const)));
    static assert(!hasUnsharedAliasing!(immutable(void delegate())));
    static assert(!hasUnsharedAliasing!(immutable(void delegate() const)));
    static assert(!hasUnsharedAliasing!(immutable(void delegate() immutable)));
    static assert(!hasUnsharedAliasing!(immutable(void delegate() shared)));
    static assert(!hasUnsharedAliasing!(immutable(void delegate() shared const)));
    static assert(!hasUnsharedAliasing!(shared(void delegate())));
    static assert(!hasUnsharedAliasing!(shared(void delegate() const)));
    static assert(!hasUnsharedAliasing!(shared(void delegate() immutable)));
    static assert(!hasUnsharedAliasing!(shared(void delegate() shared)));
    static assert(!hasUnsharedAliasing!(shared(void delegate() shared const)));
    static assert(!hasUnsharedAliasing!(shared(const(void delegate()))));
    static assert(!hasUnsharedAliasing!(shared(const(void delegate() const))));
    static assert(!hasUnsharedAliasing!(shared(const(void delegate() immutable))));
    static assert(!hasUnsharedAliasing!(shared(const(void delegate() shared))));
    static assert(!hasUnsharedAliasing!(shared(const(void delegate() shared const))));
    static assert(!hasUnsharedAliasing!(void function()));

    interface I {}
    static assert(hasUnsharedAliasing!I);

    static assert( hasUnsharedAliasing!(Rebindable!(const Object)));
    static assert(!hasUnsharedAliasing!(Rebindable!(immutable Object)));
    static assert(!hasUnsharedAliasing!(Rebindable!(shared Object)));
    static assert( hasUnsharedAliasing!(Rebindable!Object));

    /* Issue 6979 */
    static assert(!hasUnsharedAliasing!(int, shared(int)*));
    static assert( hasUnsharedAliasing!(int, int*));
    static assert( hasUnsharedAliasing!(int, const(int)[]));
    static assert( hasUnsharedAliasing!(int, shared(int)*, Rebindable!Object));
    static assert(!hasUnsharedAliasing!(shared(int)*, Rebindable!(shared Object)));
    static assert(!hasUnsharedAliasing!());

    struct S9
    {
        void delegate() shared a;
        void delegate() immutable b;
        void delegate() shared const c;
        shared(void delegate()) d;
        shared(void delegate() shared) e;
        shared(void delegate() immutable) f;
        shared(void delegate() shared const) g;
        immutable(void delegate()) h;
        immutable(void delegate() shared) i;
        immutable(void delegate() immutable) j;
        immutable(void delegate() shared const) k;
        shared(const(void delegate())) l;
        shared(const(void delegate() shared)) m;
        shared(const(void delegate() immutable)) n;
        shared(const(void delegate() shared const)) o;
    }
    struct S10 { typeof(S9.tupleof) a; void delegate() p; }
    struct S11 { typeof(S9.tupleof) a; Object p; }
    struct S12 { typeof(S9.tupleof) a; int* p; }
    class S13 { typeof(S9.tupleof) a; }
    class S14 { typeof(S9.tupleof) a; void delegate() p; }
    class S15 { typeof(S9.tupleof) a; Object p; }
    class S16 { typeof(S9.tupleof) a; int* p; }
    static assert(!hasUnsharedAliasing!S9);
    static assert(!hasUnsharedAliasing!(immutable(S9)));
    static assert(!hasUnsharedAliasing!(shared(S9)));
    static assert( hasUnsharedAliasing!S10);
    static assert(!hasUnsharedAliasing!(immutable(S10)));
    static assert(!hasUnsharedAliasing!(shared(S10)));
    static assert( hasUnsharedAliasing!S11);
    static assert(!hasUnsharedAliasing!(immutable(S11)));
    static assert(!hasUnsharedAliasing!(shared(S11)));
    static assert( hasUnsharedAliasing!S12);
    static assert(!hasUnsharedAliasing!(immutable(S12)));
    static assert(!hasUnsharedAliasing!(shared(S12)));
    static assert( hasUnsharedAliasing!S13);
    static assert(!hasUnsharedAliasing!(immutable(S13)));
    static assert(!hasUnsharedAliasing!(shared(S13)));
    static assert( hasUnsharedAliasing!S14);
    static assert(!hasUnsharedAliasing!(immutable(S14)));
    static assert(!hasUnsharedAliasing!(shared(S14)));
    static assert( hasUnsharedAliasing!S15);
    static assert(!hasUnsharedAliasing!(immutable(S15)));
    static assert(!hasUnsharedAliasing!(shared(S15)));
    static assert( hasUnsharedAliasing!S16);
    static assert(!hasUnsharedAliasing!(immutable(S16)));
    static assert(!hasUnsharedAliasing!(shared(S16)));
    struct S17 {}
    class S18 {}
    interface S19 {}
    union S20 {}
    static assert(!hasUnsharedAliasing!S17);
    static assert( hasUnsharedAliasing!S18);
    static assert( hasUnsharedAliasing!S19);
    static assert(!hasUnsharedAliasing!S20);
}

/**
 True if $(D S) or any type embedded directly in the representation of $(D S)
 defines an elaborate copy constructor. Elaborate copy constructors are
 introduced by defining $(D this(this)) for a $(D struct).

 Classes and unions never have elaborate copy constructors.
 */
template hasElaborateCopyConstructor(S)
{
    import std.meta : anySatisfy;
    static if (isStaticArray!S && S.length)
    {
        enum bool hasElaborateCopyConstructor = hasElaborateCopyConstructor!(typeof(S.init[0]));
    }
    else static if (is(S == struct))
    {
        enum hasElaborateCopyConstructor = hasMember!(S, "__postblit")
            || anySatisfy!(.hasElaborateCopyConstructor, FieldTypeTuple!S);
    }
    else
    {
        enum bool hasElaborateCopyConstructor = false;
    }
}

///
@safe unittest
{
    static assert(!hasElaborateCopyConstructor!int);

    static struct S1 { }
    static struct S2 { this(this) {} }
    static struct S3 { S2 field; }
    static struct S4 { S3[1] field; }
    static struct S5 { S3[] field; }
    static struct S6 { S3[0] field; }
    static struct S7 { @disable this(); S3 field; }
    static assert(!hasElaborateCopyConstructor!S1);
    static assert( hasElaborateCopyConstructor!S2);
    static assert( hasElaborateCopyConstructor!(immutable S2));
    static assert( hasElaborateCopyConstructor!S3);
    static assert( hasElaborateCopyConstructor!(S3[1]));
    static assert(!hasElaborateCopyConstructor!(S3[0]));
    static assert( hasElaborateCopyConstructor!S4);
    static assert(!hasElaborateCopyConstructor!S5);
    static assert(!hasElaborateCopyConstructor!S6);
    static assert( hasElaborateCopyConstructor!S7);
}

/**
   True if $(D S) or any type directly embedded in the representation of $(D S)
   defines an elaborate assignment. Elaborate assignments are introduced by
   defining $(D opAssign(typeof(this))) or $(D opAssign(ref typeof(this)))
   for a $(D struct) or when there is a compiler-generated $(D opAssign).

   A type $(D S) gets compiler-generated $(D opAssign) in case it has
   an elaborate copy constructor or elaborate destructor.

   Classes and unions never have elaborate assignments.

   Note: Structs with (possibly nested) postblit operator(s) will have a
   hidden yet elaborate compiler generated assignment operator (unless
   explicitly disabled).
 */
template hasElaborateAssign(S)
{
    import std.meta : anySatisfy;
    static if (isStaticArray!S && S.length)
    {
        enum bool hasElaborateAssign = hasElaborateAssign!(typeof(S.init[0]));
    }
    else static if (is(S == struct))
    {
        enum hasElaborateAssign = is(typeof(S.init.opAssign(rvalueOf!S))) ||
                                  is(typeof(S.init.opAssign(lvalueOf!S))) ||
            anySatisfy!(.hasElaborateAssign, FieldTypeTuple!S);
    }
    else
    {
        enum bool hasElaborateAssign = false;
    }
}

///
@safe unittest
{
    static assert(!hasElaborateAssign!int);

    static struct S  { void opAssign(S) {} }
    static assert( hasElaborateAssign!S);
    static assert(!hasElaborateAssign!(const(S)));

    static struct S1 { void opAssign(ref S1) {} }
    static struct S2 { void opAssign(int) {} }
    static struct S3 { S s; }
    static assert( hasElaborateAssign!S1);
    static assert(!hasElaborateAssign!S2);
    static assert( hasElaborateAssign!S3);
    static assert( hasElaborateAssign!(S3[1]));
    static assert(!hasElaborateAssign!(S3[0]));
}

@safe unittest
{
    static struct S  { void opAssign(S) {} }
    static struct S4
    {
        void opAssign(U)(U u) {}
        @disable void opAssign(U)(ref U u);
    }
    static assert( hasElaborateAssign!S4);

    static struct S41
    {
        void opAssign(U)(ref U u) {}
        @disable void opAssign(U)(U u);
    }
    static assert( hasElaborateAssign!S41);

    static struct S5 { @disable this(); this(int n){ s = S(); } S s; }
    static assert( hasElaborateAssign!S5);

    static struct S6 { this(this) {} }
    static struct S7 { this(this) {} @disable void opAssign(S7); }
    static struct S8 { this(this) {} @disable void opAssign(S8); void opAssign(int) {} }
    static struct S9 { this(this) {}                             void opAssign(int) {} }
    static struct S10 { ~this() { } }
    static assert( hasElaborateAssign!S6);
    static assert(!hasElaborateAssign!S7);
    static assert(!hasElaborateAssign!S8);
    static assert( hasElaborateAssign!S9);
    static assert( hasElaborateAssign!S10);
    static struct SS6 { S6 s; }
    static struct SS7 { S7 s; }
    static struct SS8 { S8 s; }
    static struct SS9 { S9 s; }
    static assert( hasElaborateAssign!SS6);
    static assert(!hasElaborateAssign!SS7);
    static assert(!hasElaborateAssign!SS8);
    static assert( hasElaborateAssign!SS9);
}

/**
   True if $(D S) or any type directly embedded in the representation
   of $(D S) defines an elaborate destructor. Elaborate destructors
   are introduced by defining $(D ~this()) for a $(D
   struct).

   Classes and unions never have elaborate destructors, even
   though classes may define $(D ~this()).
 */
template hasElaborateDestructor(S)
{
    import std.meta : anySatisfy;
    static if (isStaticArray!S && S.length)
    {
        enum bool hasElaborateDestructor = hasElaborateDestructor!(typeof(S.init[0]));
    }
    else static if (is(S == struct))
    {
        enum hasElaborateDestructor = hasMember!(S, "__dtor")
            || anySatisfy!(.hasElaborateDestructor, FieldTypeTuple!S);
    }
    else
    {
        enum bool hasElaborateDestructor = false;
    }
}

///
@safe unittest
{
    static assert(!hasElaborateDestructor!int);

    static struct S1 { }
    static struct S2 { ~this() {} }
    static struct S3 { S2 field; }
    static struct S4 { S3[1] field; }
    static struct S5 { S3[] field; }
    static struct S6 { S3[0] field; }
    static struct S7 { @disable this(); S3 field; }
    static assert(!hasElaborateDestructor!S1);
    static assert( hasElaborateDestructor!S2);
    static assert( hasElaborateDestructor!(immutable S2));
    static assert( hasElaborateDestructor!S3);
    static assert( hasElaborateDestructor!(S3[1]));
    static assert(!hasElaborateDestructor!(S3[0]));
    static assert( hasElaborateDestructor!S4);
    static assert(!hasElaborateDestructor!S5);
    static assert(!hasElaborateDestructor!S6);
    static assert( hasElaborateDestructor!S7);
}

package alias Identity(alias A) = A;

/**
   Yields $(D true) if and only if $(D T) is an aggregate that defines
   a symbol called $(D name).
 */
enum hasMember(T, string name) = __traits(hasMember, T, name);

///
@safe unittest
{
    static assert(!hasMember!(int, "blah"));
    struct S1 { int blah; }
    struct S2 { int blah(){ return 0; } }
    class C1 { int blah; }
    class C2 { int blah(){ return 0; } }
    static assert(hasMember!(S1, "blah"));
    static assert(hasMember!(S2, "blah"));
    static assert(hasMember!(C1, "blah"));
    static assert(hasMember!(C2, "blah"));
}

@safe unittest
{
    // 8321
    struct S {
        int x;
        void f(){}
        void t()(){}
        template T(){}
    }
    struct R1(T) {
        T t;
        alias t this;
    }
    struct R2(T) {
        T t;
        @property ref inout(T) payload() inout { return t; }
        alias t this;
    }
    static assert(hasMember!(S, "x"));
    static assert(hasMember!(S, "f"));
    static assert(hasMember!(S, "t"));
    static assert(hasMember!(S, "T"));
    static assert(hasMember!(R1!S, "x"));
    static assert(hasMember!(R1!S, "f"));
    static assert(hasMember!(R1!S, "t"));
    static assert(hasMember!(R1!S, "T"));
    static assert(hasMember!(R2!S, "x"));
    static assert(hasMember!(R2!S, "f"));
    static assert(hasMember!(R2!S, "t"));
    static assert(hasMember!(R2!S, "T"));
}

@safe unittest
{
    static struct S
    {
        void opDispatch(string n, A)(A dummy) {}
    }
    static assert(hasMember!(S, "foo"));
}

/**
Retrieves the members of an enumerated type $(D enum E).

Params:
 E = An enumerated type. $(D E) may have duplicated values.

Returns:
 Static tuple composed of the members of the enumerated type $(D E).
 The members are arranged in the same order as declared in $(D E).

Note:
 An enum can have multiple members which have the same value. If you want
 to use EnumMembers to e.g. generate switch cases at compile-time,
 you should use the $(REF NoDuplicates, std,typetuple) template to avoid
 generating duplicate switch cases.

Note:
 Returned values are strictly typed with $(D E). Thus, the following code
 does not work without the explicit cast:
--------------------
enum E : int { a, b, c }
int[] abc = cast(int[]) [ EnumMembers!E ];
--------------------
 Cast is not necessary if the type of the variable is inferred. See the
 example below.

Example:
 Creating an array of enumerated values:
--------------------
enum Sqrts : real
{
    one   = 1,
    two   = 1.41421,
    three = 1.73205,
}
auto sqrts = [ EnumMembers!Sqrts ];
assert(sqrts == [ Sqrts.one, Sqrts.two, Sqrts.three ]);
--------------------

 A generic function $(D rank(v)) in the following example uses this
 template for finding a member $(D e) in an enumerated type $(D E).
--------------------
// Returns i if e is the i-th enumerator of E.
size_t rank(E)(E e)
    if (is(E == enum))
{
    foreach (i, member; EnumMembers!E)
    {
        if (e == member)
            return i;
    }
    assert(0, "Not an enum member");
}

enum Mode
{
    read  = 1,
    write = 2,
    map   = 4,
}
assert(rank(Mode.read ) == 0);
assert(rank(Mode.write) == 1);
assert(rank(Mode.map  ) == 2);
--------------------
 */
template EnumMembers(E)
    if (is(E == enum))
{
    import std.meta : AliasSeq;
    // Supply the specified identifier to an constant value.
    template WithIdentifier(string ident)
    {
        static if (ident == "Symbolize")
        {
            template Symbolize(alias value)
            {
                enum Symbolize = value;
            }
        }
        else
        {
            mixin("template Symbolize(alias "~ ident ~")"
                 ~"{"
                     ~"alias Symbolize = "~ ident ~";"
                 ~"}");
        }
    }

    template EnumSpecificMembers(names...)
    {
        static if (names.length == 1)
        {
            alias EnumSpecificMembers = AliasSeq!(WithIdentifier!(names[0])
                        .Symbolize!(__traits(getMember, E, names[0])));
        }
        else static if (names.length > 0)
        {
            alias EnumSpecificMembers =
                AliasSeq!(
                    WithIdentifier!(names[0])
                        .Symbolize!(__traits(getMember, E, names[0])),
                    EnumSpecificMembers!(names[1 .. $/2]),
                    EnumSpecificMembers!(names[$/2..$])
                );
        }
        else
        {
            alias EnumSpecificMembers = AliasSeq!();
        }
    }

    alias EnumMembers = EnumSpecificMembers!(__traits(allMembers, E));
}

@safe unittest
{
    enum A { a }
    static assert([ EnumMembers!A ] == [ A.a ]);
    enum B { a, b, c, d, e }
    static assert([ EnumMembers!B ] == [ B.a, B.b, B.c, B.d, B.e ]);
}

@safe unittest    // typed enums
{
    enum A : string { a = "alpha", b = "beta" }
    static assert([ EnumMembers!A ] == [ A.a, A.b ]);

    static struct S
    {
        int value;
        int opCmp(S rhs) const nothrow { return value - rhs.value; }
    }
    enum B : S { a = S(1), b = S(2), c = S(3) }
    static assert([ EnumMembers!B ] == [ B.a, B.b, B.c ]);
}

@safe unittest    // duplicated values
{
    enum A
    {
        a = 0, b = 0,
        c = 1, d = 1, e
    }
    static assert([ EnumMembers!A ] == [ A.a, A.b, A.c, A.d, A.e ]);
}

@safe unittest // Bugzilla 14561: huge enums
{
    string genEnum()
    {
        string result = "enum TLAs {";
        foreach (c0; '0'..'2'+1)
            foreach (c1; '0'..'9'+1)
                foreach (c2; '0'..'9'+1)
                    foreach (c3; '0'..'9'+1)
        {
            result ~= '_';
            result ~= c0;
            result ~= c1;
            result ~= c2;
            result ~= c3;
            result ~= ',';
        }
        result ~= '}';
        return result;
    }
    mixin(genEnum);
    static assert(EnumMembers!TLAs[0] == TLAs._0000);
    static assert(EnumMembers!TLAs[$-1] == TLAs._2999);
}

@safe unittest
{
    enum E { member, a = 0, b = 0 }
    static assert(__traits(identifier, EnumMembers!E[0]) == "member");
    static assert(__traits(identifier, EnumMembers!E[1]) == "a");
    static assert(__traits(identifier, EnumMembers!E[2]) == "b");
}


//::::::::::::::::::::::::::::::::::::::::::::::::::::::::::::::::::::::::::://
// Classes and Interfaces
//::::::::::::::::::::::::::::::::::::::::::::::::::::::::::::::::::::::::::://

/***
 * Get a $(D_PARAM TypeTuple) of the base class and base interfaces of
 * this class or interface. $(D_PARAM BaseTypeTuple!Object) returns
 * the empty type tuple.
 */
template BaseTypeTuple(A)
{
    static if (is(A P == super))
        alias BaseTypeTuple = P;
    else
        static assert(0, "argument is not a class or interface");
}

///
@safe unittest
{
    interface I1 { }
    interface I2 { }
    interface I12 : I1, I2 { }
    static assert(is(BaseTypeTuple!I12 == TypeTuple!(I1, I2)));

    interface I3 : I1 { }
    interface I123 : I1, I2, I3 { }
    static assert(is(BaseTypeTuple!I123 == TypeTuple!(I1, I2, I3)));
}

@safe unittest
{
    interface I1 { }
    interface I2 { }
    class A { }
    class C : A, I1, I2 { }

    alias TL = BaseTypeTuple!C;
    assert(TL.length == 3);
    assert(is (TL[0] == A));
    assert(is (TL[1] == I1));
    assert(is (TL[2] == I2));

    assert(BaseTypeTuple!Object.length == 0);
}

/**
 * Get a $(D_PARAM TypeTuple) of $(I all) base classes of this class,
 * in decreasing order. Interfaces are not included. $(D_PARAM
 * BaseClassesTuple!Object) yields the empty type tuple.
 */
template BaseClassesTuple(T)
    if (is(T == class))
{
    static if (is(T == Object))
    {
        alias BaseClassesTuple = TypeTuple!();
    }
    else static if (is(BaseTypeTuple!T[0] == Object))
    {
        alias BaseClassesTuple = TypeTuple!Object;
    }
    else
    {
        alias BaseClassesTuple =
            TypeTuple!(BaseTypeTuple!T[0],
                       BaseClassesTuple!(BaseTypeTuple!T[0]));
    }
}

///
@safe unittest
{
    class C1 { }
    class C2 : C1 { }
    class C3 : C2 { }
    static assert(!BaseClassesTuple!Object.length);
    static assert(is(BaseClassesTuple!C1 == TypeTuple!(Object)));
    static assert(is(BaseClassesTuple!C2 == TypeTuple!(C1, Object)));
    static assert(is(BaseClassesTuple!C3 == TypeTuple!(C2, C1, Object)));
}

@safe unittest
{
    struct S { }
    static assert(!__traits(compiles, BaseClassesTuple!S));
    interface I { }
    static assert(!__traits(compiles, BaseClassesTuple!I));
    class C4 : I { }
    class C5 : C4, I { }
    static assert(is(BaseClassesTuple!C5 == TypeTuple!(C4, Object)));
}

/**
 * Get a $(D_PARAM TypeTuple) of $(I all) interfaces directly or
 * indirectly inherited by this class or interface. Interfaces do not
 * repeat if multiply implemented. $(D_PARAM InterfacesTuple!Object)
 * yields the empty type tuple.
 */
template InterfacesTuple(T)
{
    import std.meta : NoDuplicates;
    template Flatten(H, T...)
    {
        static if (T.length)
        {
            alias Flatten = TypeTuple!(Flatten!H, Flatten!T);
        }
        else
        {
            static if (is(H == interface))
                alias Flatten = TypeTuple!(H, InterfacesTuple!H);
            else
                alias Flatten = InterfacesTuple!H;
        }
    }

    static if (is(T S == super) && S.length)
        alias InterfacesTuple = NoDuplicates!(Flatten!S);
    else
        alias InterfacesTuple = TypeTuple!();
}

@safe unittest
{
    // doc example
    interface I1 {}
    interface I2 {}
    class A : I1, I2 { }
    class B : A, I1 { }
    class C : B { }
    alias TL = InterfacesTuple!C;
    static assert(is(TL[0] == I1) && is(TL[1] == I2));
}

@safe unittest
{
    interface Iaa {}
    interface Iab {}
    interface Iba {}
    interface Ibb {}
    interface Ia : Iaa, Iab {}
    interface Ib : Iba, Ibb {}
    interface I : Ia, Ib {}
    interface J {}
    class B2 : J {}
    class C2 : B2, Ia, Ib {}
    static assert(is(InterfacesTuple!I ==
                    TypeTuple!(Ia, Iaa, Iab, Ib, Iba, Ibb)));
    static assert(is(InterfacesTuple!C2 ==
                    TypeTuple!(J, Ia, Iaa, Iab, Ib, Iba, Ibb)));

}

/**
 * Get a $(D_PARAM TypeTuple) of $(I all) base classes of $(D_PARAM
 * T), in decreasing order, followed by $(D_PARAM T)'s
 * interfaces. $(D_PARAM TransitiveBaseTypeTuple!Object) yields the
 * empty type tuple.
 */
template TransitiveBaseTypeTuple(T)
{
    static if (is(T == Object))
        alias TransitiveBaseTypeTuple = TypeTuple!();
    else
        alias TransitiveBaseTypeTuple =
            TypeTuple!(BaseClassesTuple!T, InterfacesTuple!T);
}

///
@safe unittest
{
    interface J1 {}
    interface J2 {}
    class B1 {}
    class B2 : B1, J1, J2 {}
    class B3 : B2, J1 {}
    alias TL = TransitiveBaseTypeTuple!B3;
    assert(TL.length == 5);
    assert(is (TL[0] == B2));
    assert(is (TL[1] == B1));
    assert(is (TL[2] == Object));
    assert(is (TL[3] == J1));
    assert(is (TL[4] == J2));

    assert(TransitiveBaseTypeTuple!Object.length == 0);
}


/**
Returns a tuple of non-static functions with the name $(D name) declared in the
class or interface $(D C).  Covariant duplicates are shrunk into the most
derived one.
 */
template MemberFunctionsTuple(C, string name)
    if (is(C == class) || is(C == interface))
{
    static if (__traits(hasMember, C, name))
    {
        /*
         * First, collect all overloads in the class hierarchy.
         */
        template CollectOverloads(Node)
        {
            static if (__traits(hasMember, Node, name) && __traits(compiles, __traits(getMember, Node, name)))
            {
                // Get all overloads in sight (not hidden).
                alias inSight = TypeTuple!(__traits(getVirtualFunctions, Node, name));

                // And collect all overloads in ancestor classes to reveal hidden
                // methods.  The result may contain duplicates.
                template walkThru(Parents...)
                {
                    static if (Parents.length > 0)
                        alias walkThru = TypeTuple!(
                                    CollectOverloads!(Parents[0]),
                                    walkThru!(Parents[1 .. $])
                                );
                    else
                        alias walkThru = TypeTuple!();
                }

                static if (is(Node Parents == super))
                    alias CollectOverloads = TypeTuple!(inSight, walkThru!Parents);
                else
                    alias CollectOverloads = TypeTuple!inSight;
            }
            else
                alias CollectOverloads = TypeTuple!(); // no overloads in this hierarchy
        }

        // duplicates in this tuple will be removed by shrink()
        alias overloads = CollectOverloads!C;

        // shrinkOne!args[0]    = the most derived one in the covariant siblings of target
        // shrinkOne!args[1..$] = non-covariant others
        template shrinkOne(/+ alias target, rest... +/ args...)
        {
            import std.meta : AliasSeq;
            alias target = args[0 .. 1]; // prevent property functions from being evaluated
            alias rest = args[1 .. $];

            static if (rest.length > 0)
            {
                alias Target = FunctionTypeOf!target;
                alias Rest0 = FunctionTypeOf!(rest[0]);

                static if (isCovariantWith!(Target, Rest0) && isCovariantWith!(Rest0, Target))
                {
                    // One of these overrides the other. Choose the one from the most derived parent.
                    static if (is(AliasSeq!(__traits(parent, target))[0] : AliasSeq!(__traits(parent, rest[0]))[0]))
                        alias shrinkOne = shrinkOne!(target, rest[1 .. $]);
                    else
                        alias shrinkOne = shrinkOne!(rest[0], rest[1 .. $]);
                }
                else static if (isCovariantWith!(Target, Rest0))
                    // target overrides rest[0] -- erase rest[0].
                    alias shrinkOne = shrinkOne!(target, rest[1 .. $]);
                else static if (isCovariantWith!(Rest0, Target))
                    // rest[0] overrides target -- erase target.
                    alias shrinkOne = shrinkOne!(rest[0], rest[1 .. $]);
                else
                    // target and rest[0] are distinct.
                    alias shrinkOne = TypeTuple!(
                                shrinkOne!(target, rest[1 .. $]),
                                rest[0] // keep
                            );
            }
            else
                alias shrinkOne = TypeTuple!target; // done
        }

        /*
         * Now shrink covariant overloads into one.
         */
        template shrink(overloads...)
        {
            static if (overloads.length > 0)
            {
                alias temp = shrinkOne!overloads;
                alias shrink = TypeTuple!(temp[0], shrink!(temp[1 .. $]));
            }
            else
                alias shrink = TypeTuple!(); // done
        }

        // done.
        alias MemberFunctionsTuple = shrink!overloads;
    }
    else
        alias MemberFunctionsTuple = TypeTuple!();
}

///
@safe unittest
{
    interface I { I foo(); }
    class B
    {
        real foo(real v) { return v; }
    }
    class C : B, I
    {
        override C foo() { return this; } // covariant overriding of I.foo()
    }
    alias foos = MemberFunctionsTuple!(C, "foo");
    static assert(foos.length == 2);
    static assert(__traits(isSame, foos[0], C.foo));
    static assert(__traits(isSame, foos[1], B.foo));
}

@safe unittest // Issue 15920
{
    import std.meta : AliasSeq;
    class A
    {
        void f(){}
        void f(int){}
    }
    class B : A
    {
        override void f(){}
        override void f(int){}
    }
    alias fs = MemberFunctionsTuple!(B, "f");
    alias bfs = AliasSeq!(__traits(getOverloads, B, "f"));
    assert(__traits(isSame, fs[0], bfs[0]) || __traits(isSame, fs[0], bfs[1]));
    assert(__traits(isSame, fs[1], bfs[0]) || __traits(isSame, fs[1], bfs[1]));
}

@safe unittest
{
    interface I     { I test(); }
    interface J : I { J test(); }
    interface K     { K test(int); }
    class B : I, K
    {
        K test(int) { return this; }
        B test() { return this; }
        static void test(string) { }
    }
    class C : B, J
    {
        override C test() { return this; }
    }
    alias test =MemberFunctionsTuple!(C, "test");
    static assert(test.length == 2);
    static assert(is(FunctionTypeOf!(test[0]) == FunctionTypeOf!(C.test)));
    static assert(is(FunctionTypeOf!(test[1]) == FunctionTypeOf!(K.test)));
    alias noexist = MemberFunctionsTuple!(C, "noexist");
    static assert(noexist.length == 0);

    interface L { int prop() @property; }
    alias prop = MemberFunctionsTuple!(L, "prop");
    static assert(prop.length == 1);

    interface Test_I
    {
        void foo();
        void foo(int);
        void foo(int, int);
    }
    interface Test : Test_I {}
    alias Test_foo = MemberFunctionsTuple!(Test, "foo");
    static assert(Test_foo.length == 3);
    static assert(is(typeof(&Test_foo[0]) == void function()));
    static assert(is(typeof(&Test_foo[2]) == void function(int)));
    static assert(is(typeof(&Test_foo[1]) == void function(int, int)));
}


/**
Returns an alias to the template that $(D T) is an instance of.
 */
template TemplateOf(alias T : Base!Args, alias Base, Args...)
{
    alias TemplateOf = Base;
}

/// ditto
template TemplateOf(T : Base!Args, alias Base, Args...)
{
    alias TemplateOf = Base;
}

///
@safe unittest
{
    struct Foo(T, U) {}
    static assert(__traits(isSame, TemplateOf!(Foo!(int, real)), Foo));
}

@safe unittest
{
    template Foo1(A) {}
    template Foo2(A, B) {}
    template Foo3(alias A) {}
    template Foo4(string A) {}
    struct Foo5(A) {}
    struct Foo6(A, B) {}
    struct Foo7(alias A) {}
    template Foo8(A) { template Foo9(B) {} }
    template Foo10() {}

    static assert(__traits(isSame, TemplateOf!(Foo1!(int)), Foo1));
    static assert(__traits(isSame, TemplateOf!(Foo2!(int, int)), Foo2));
    static assert(__traits(isSame, TemplateOf!(Foo3!(123)), Foo3));
    static assert(__traits(isSame, TemplateOf!(Foo4!("123")), Foo4));
    static assert(__traits(isSame, TemplateOf!(Foo5!(int)), Foo5));
    static assert(__traits(isSame, TemplateOf!(Foo6!(int, int)), Foo6));
    static assert(__traits(isSame, TemplateOf!(Foo7!(123)), Foo7));
    static assert(__traits(isSame, TemplateOf!(Foo8!(int).Foo9!(real)), Foo8!(int).Foo9));
    static assert(__traits(isSame, TemplateOf!(Foo10!()), Foo10));
}


/**
Returns a $(D TypeTuple) of the template arguments used to instantiate $(D T).
 */
template TemplateArgsOf(alias T : Base!Args, alias Base, Args...)
{
    alias TemplateArgsOf = Args;
}

/// ditto
template TemplateArgsOf(T : Base!Args, alias Base, Args...)
{
    alias TemplateArgsOf = Args;
}

///
@safe unittest
{
    struct Foo(T, U) {}
    static assert(is(TemplateArgsOf!(Foo!(int, real)) == TypeTuple!(int, real)));
}

@safe unittest
{
    template Foo1(A) {}
    template Foo2(A, B) {}
    template Foo3(alias A) {}
    template Foo4(string A) {}
    struct Foo5(A) {}
    struct Foo6(A, B) {}
    struct Foo7(alias A) {}
    template Foo8(A) { template Foo9(B) {} }
    template Foo10() {}

    enum x = 123;
    enum y = "123";
    static assert(is(TemplateArgsOf!(Foo1!(int)) == TypeTuple!(int)));
    static assert(is(TemplateArgsOf!(Foo2!(int, int)) == TypeTuple!(int, int)));
    static assert(__traits(isSame, TemplateArgsOf!(Foo3!(x)), TypeTuple!(x)));
    static assert(TemplateArgsOf!(Foo4!(y)) == TypeTuple!(y));
    static assert(is(TemplateArgsOf!(Foo5!(int)) == TypeTuple!(int)));
    static assert(is(TemplateArgsOf!(Foo6!(int, int)) == TypeTuple!(int, int)));
    static assert(__traits(isSame, TemplateArgsOf!(Foo7!(x)), TypeTuple!(x)));
    static assert(is(TemplateArgsOf!(Foo8!(int).Foo9!(real)) == TypeTuple!(real)));
    static assert(is(TemplateArgsOf!(Foo10!()) == TypeTuple!()));
}


private template maxAlignment(U...) if (isTypeTuple!U)
{
    import std.meta : staticMap;
    static if (U.length == 0)
        static assert(0);
    else static if (U.length == 1)
        enum maxAlignment = U[0].alignof;
    else
    {
        import std.algorithm.comparison : max;
        enum maxAlignment = max(staticMap!(.maxAlignment, U));
    }
}


/**
Returns class instance alignment.
 */
template classInstanceAlignment(T) if (is(T == class))
{
    alias classInstanceAlignment = maxAlignment!(void*, typeof(T.tupleof));
}

///
@safe unittest
{
    class A { byte b; }
    class B { long l; }

    // As class instance always has a hidden pointer
    static assert(classInstanceAlignment!A == (void*).alignof);
    static assert(classInstanceAlignment!B == long.alignof);
}


//::::::::::::::::::::::::::::::::::::::::::::::::::::::::::::::::::::::::::://
// Type Conversion
//::::::::::::::::::::::::::::::::::::::::::::::::::::::::::::::::::::::::::://

/**
Get the type that all types can be implicitly converted to. Useful
e.g. in figuring out an array type from a bunch of initializing
values. Returns $(D_PARAM void) if passed an empty list, or if the
types have no common type.
 */
template CommonType(T...)
{
    static if (!T.length)
    {
        alias CommonType = void;
    }
    else static if (T.length == 1)
    {
        static if (is(typeof(T[0])))
        {
            alias CommonType = typeof(T[0]);
        }
        else
        {
            alias CommonType = T[0];
        }
    }
    else static if (is(typeof(true ? T[0].init : T[1].init) U))
    {
        alias CommonType = CommonType!(U, T[2 .. $]);
    }
    else
        alias CommonType = void;
}

///
@safe unittest
{
    alias X = CommonType!(int, long, short);
    assert(is(X == long));
    alias Y = CommonType!(int, char[], short);
    assert(is(Y == void));
}
@safe unittest
{
    static assert(is(CommonType!(3) == int));
    static assert(is(CommonType!(double, 4, float) == double));
    static assert(is(CommonType!(string, char[]) == const(char)[]));
    static assert(is(CommonType!(3, 3U) == uint));
}


/**
 * Returns a tuple with all possible target types of an implicit
 * conversion of a value of type $(D_PARAM T).
 *
 * Important note:
 *
 * The possible targets are computed more conservatively than the D
 * 2.005 compiler does, eliminating all dangerous conversions. For
 * example, $(D_PARAM ImplicitConversionTargets!double) does not
 * include $(D_PARAM float).
 */
template ImplicitConversionTargets(T)
{
    static if (is(T == bool))
        alias ImplicitConversionTargets =
            TypeTuple!(byte, ubyte, short, ushort, int, uint, long, ulong, CentTypeList,
                       float, double, real, char, wchar, dchar);
    else static if (is(T == byte))
        alias ImplicitConversionTargets =
            TypeTuple!(short, ushort, int, uint, long, ulong, CentTypeList,
                       float, double, real, char, wchar, dchar);
    else static if (is(T == ubyte))
        alias ImplicitConversionTargets =
            TypeTuple!(short, ushort, int, uint, long, ulong, CentTypeList,
                       float, double, real, char, wchar, dchar);
    else static if (is(T == short))
        alias ImplicitConversionTargets =
            TypeTuple!(int, uint, long, ulong, CentTypeList, float, double, real);
    else static if (is(T == ushort))
        alias ImplicitConversionTargets =
            TypeTuple!(int, uint, long, ulong, CentTypeList, float, double, real);
    else static if (is(T == int))
        alias ImplicitConversionTargets =
            TypeTuple!(long, ulong, CentTypeList, float, double, real);
    else static if (is(T == uint))
        alias ImplicitConversionTargets =
            TypeTuple!(long, ulong, CentTypeList, float, double, real);
    else static if (is(T == long))
        alias ImplicitConversionTargets = TypeTuple!(float, double, real);
    else static if (is(T == ulong))
        alias ImplicitConversionTargets = TypeTuple!(float, double, real);
    else static if (is(cent) && is(T == cent))
        alias ImplicitConversionTargets = TypeTuple!(float, double, real);
    else static if (is(ucent) && is(T == ucent))
        alias ImplicitConversionTargets = TypeTuple!(float, double, real);
    else static if (is(T == float))
        alias ImplicitConversionTargets = TypeTuple!(double, real);
    else static if (is(T == double))
        alias ImplicitConversionTargets = TypeTuple!real;
    else static if (is(T == char))
        alias ImplicitConversionTargets =
            TypeTuple!(wchar, dchar, byte, ubyte, short, ushort,
                       int, uint, long, ulong, CentTypeList, float, double, real);
    else static if (is(T == wchar))
        alias ImplicitConversionTargets =
            TypeTuple!(dchar, short, ushort, int, uint, long, ulong, CentTypeList,
                       float, double, real);
    else static if (is(T == dchar))
        alias ImplicitConversionTargets =
            TypeTuple!(int, uint, long, ulong, CentTypeList, float, double, real);
    else static if (is(T : typeof(null)))
        alias ImplicitConversionTargets = TypeTuple!(typeof(null));
    else static if (is(T : Object))
        alias ImplicitConversionTargets = TransitiveBaseTypeTuple!(T);
    else static if (isDynamicArray!T && !is(typeof(T.init[0]) == const))
        alias ImplicitConversionTargets =
            TypeTuple!(const(Unqual!(typeof(T.init[0])))[]);
    else static if (is(T : void*))
        alias ImplicitConversionTargets = TypeTuple!(void*);
    else
        alias ImplicitConversionTargets = TypeTuple!();
}

@safe unittest
{
    static assert(is(ImplicitConversionTargets!(double)[0] == real));
    static assert(is(ImplicitConversionTargets!(string)[0] == const(char)[]));
}

/**
Is $(D From) implicitly convertible to $(D To)?
 */
template isImplicitlyConvertible(From, To)
{
    enum bool isImplicitlyConvertible = is(typeof({
        void fun(ref From v)
        {
            void gun(To) {}
            gun(v);
        }
    }));
}

///
@safe unittest
{
    static assert( isImplicitlyConvertible!(immutable(char), char));
    static assert( isImplicitlyConvertible!(const(char), char));
    static assert( isImplicitlyConvertible!(char, wchar));
    static assert(!isImplicitlyConvertible!(wchar, char));

    static assert(!isImplicitlyConvertible!(const(ushort), ubyte));
    static assert(!isImplicitlyConvertible!(const(uint), ubyte));
    static assert(!isImplicitlyConvertible!(const(ulong), ubyte));

    static assert(!isImplicitlyConvertible!(const(char)[], string));
    static assert( isImplicitlyConvertible!(string, const(char)[]));
}

/**
Returns $(D true) iff a value of type $(D Rhs) can be assigned to a variable of
type $(D Lhs).

$(D isAssignable) returns whether both an lvalue and rvalue can be assigned.

If you omit $(D Rhs), $(D isAssignable) will check identity assignable of $(D Lhs).
*/
enum isAssignable(Lhs, Rhs = Lhs) = isRvalueAssignable!(Lhs, Rhs) && isLvalueAssignable!(Lhs, Rhs);

///
@safe unittest
{
    static assert( isAssignable!(long, int));
    static assert(!isAssignable!(int, long));
    static assert( isAssignable!(const(char)[], string));
    static assert(!isAssignable!(string, char[]));

    // int is assignable to int
    static assert( isAssignable!int);

    // immutable int is not assignable to immutable int
    static assert(!isAssignable!(immutable int));
}

// ditto
private enum isRvalueAssignable(Lhs, Rhs = Lhs) = __traits(compiles, lvalueOf!Lhs = rvalueOf!Rhs);

// ditto
private enum isLvalueAssignable(Lhs, Rhs = Lhs) = __traits(compiles, lvalueOf!Lhs = lvalueOf!Rhs);

@safe unittest
{
    static assert(!isAssignable!(immutable int, int));
    static assert( isAssignable!(int, immutable int));

    static assert(!isAssignable!(inout int, int));
    static assert( isAssignable!(int, inout int));
    static assert(!isAssignable!(inout int));

    static assert( isAssignable!(shared int, int));
    static assert( isAssignable!(int, shared int));
    static assert( isAssignable!(shared int));

    static assert( isAssignable!(void[1], void[1]));

    struct S { @disable this(); this(int n){} }
    static assert( isAssignable!(S, S));

    struct S2 { this(int n){} }
    static assert( isAssignable!(S2, S2));
    static assert(!isAssignable!(S2, int));

    struct S3 { @disable void opAssign(); }
    static assert( isAssignable!(S3, S3));

    struct S3X { @disable void opAssign(S3X); }
    static assert(!isAssignable!(S3X, S3X));

    struct S4 { void opAssign(int); }
    static assert( isAssignable!(S4, S4));
    static assert( isAssignable!(S4, int));
    static assert( isAssignable!(S4, immutable int));

    struct S5 { @disable this(); @disable this(this); }
    struct S6 { void opAssign(in ref S5); }
    static assert(!isAssignable!(S6, S5));
    static assert(!isRvalueAssignable!(S6, S5));
    static assert( isLvalueAssignable!(S6, S5));
    static assert( isLvalueAssignable!(S6, immutable S5));
}


// Equivalent with TypeStruct::isAssignable in compiler code.
package template isBlitAssignable(T)
{
    static if (is(OriginalType!T U) && !is(T == U))
    {
        enum isBlitAssignable = isBlitAssignable!U;
    }
    else static if (isStaticArray!T && is(T == E[n], E, size_t n))
    // Workaround for issue 11499 : isStaticArray!T should not be necessary.
    {
        enum isBlitAssignable = isBlitAssignable!E;
    }
    else static if (is(T == struct) || is(T == union))
    {
        enum isBlitAssignable = isMutable!T &&
        {
            size_t offset = 0;
            bool assignable = true;
            foreach (i, F; FieldTypeTuple!T)
            {
                static if (i == 0)
                {
                }
                else
                {
                    if (T.tupleof[i].offsetof == offset)
                    {
                        if (assignable)
                            continue;
                    }
                    else
                    {
                        if (!assignable)
                            return false;
                    }
                }
                assignable = isBlitAssignable!(typeof(T.tupleof[i]));
                offset = T.tupleof[i].offsetof;
            }
            return assignable;
        }();
    }
    else
        enum isBlitAssignable = isMutable!T;
}

@safe unittest
{
    static assert( isBlitAssignable!int);
    static assert(!isBlitAssignable!(const int));

    class C{ const int i; }
    static assert( isBlitAssignable!C);

    struct S1{ int i; }
    struct S2{ const int i; }
    static assert( isBlitAssignable!S1);
    static assert(!isBlitAssignable!S2);

    struct S3X { union {       int x;       int y; } }
    struct S3Y { union {       int x; const int y; } }
    struct S3Z { union { const int x; const int y; } }
    static assert( isBlitAssignable!(S3X));
    static assert( isBlitAssignable!(S3Y));
    static assert(!isBlitAssignable!(S3Z));
    static assert(!isBlitAssignable!(const S3X));
    static assert(!isBlitAssignable!(inout S3Y));
    static assert(!isBlitAssignable!(immutable S3Z));
    static assert( isBlitAssignable!(S3X[3]));
    static assert( isBlitAssignable!(S3Y[3]));
    static assert(!isBlitAssignable!(S3Z[3]));
    enum ES3X : S3X { a = S3X() }
    enum ES3Y : S3Y { a = S3Y() }
    enum ES3Z : S3Z { a = S3Z() }
    static assert( isBlitAssignable!(ES3X));
    static assert( isBlitAssignable!(ES3Y));
    static assert(!isBlitAssignable!(ES3Z));
    static assert(!isBlitAssignable!(const ES3X));
    static assert(!isBlitAssignable!(inout ES3Y));
    static assert(!isBlitAssignable!(immutable ES3Z));
    static assert( isBlitAssignable!(ES3X[3]));
    static assert( isBlitAssignable!(ES3Y[3]));
    static assert(!isBlitAssignable!(ES3Z[3]));

    union U1X {       int x;       int y; }
    union U1Y {       int x; const int y; }
    union U1Z { const int x; const int y; }
    static assert( isBlitAssignable!(U1X));
    static assert( isBlitAssignable!(U1Y));
    static assert(!isBlitAssignable!(U1Z));
    static assert(!isBlitAssignable!(const U1X));
    static assert(!isBlitAssignable!(inout U1Y));
    static assert(!isBlitAssignable!(immutable U1Z));
    static assert( isBlitAssignable!(U1X[3]));
    static assert( isBlitAssignable!(U1Y[3]));
    static assert(!isBlitAssignable!(U1Z[3]));
    enum EU1X : U1X { a = U1X() }
    enum EU1Y : U1Y { a = U1Y() }
    enum EU1Z : U1Z { a = U1Z() }
    static assert( isBlitAssignable!(EU1X));
    static assert( isBlitAssignable!(EU1Y));
    static assert(!isBlitAssignable!(EU1Z));
    static assert(!isBlitAssignable!(const EU1X));
    static assert(!isBlitAssignable!(inout EU1Y));
    static assert(!isBlitAssignable!(immutable EU1Z));
    static assert( isBlitAssignable!(EU1X[3]));
    static assert( isBlitAssignable!(EU1Y[3]));
    static assert(!isBlitAssignable!(EU1Z[3]));

    struct SA
    {
        @property int[3] foo() { return [1,2,3]; }
        alias foo this;
        const int x;    // SA is not blit assignable
    }
    static assert(!isStaticArray!SA);
    static assert(!isBlitAssignable!(SA[3]));
}


/*
Works like $(D isImplicitlyConvertible), except this cares only about storage
classes of the arguments.
 */
private template isStorageClassImplicitlyConvertible(From, To)
{
    alias Pointify(T) = void*;

    enum isStorageClassImplicitlyConvertible = isImplicitlyConvertible!(
            ModifyTypePreservingTQ!(Pointify, From),
            ModifyTypePreservingTQ!(Pointify,   To) );
}

@safe unittest
{
    static assert( isStorageClassImplicitlyConvertible!(          int, const int));
    static assert( isStorageClassImplicitlyConvertible!(immutable int, const int));

    static assert(!isStorageClassImplicitlyConvertible!(const int,           int));
    static assert(!isStorageClassImplicitlyConvertible!(const int, immutable int));
    static assert(!isStorageClassImplicitlyConvertible!(int, shared int));
    static assert(!isStorageClassImplicitlyConvertible!(shared int, int));
}


/**
Determines whether the function type $(D F) is covariant with $(D G), i.e.,
functions of the type $(D F) can override ones of the type $(D G).
 */
template isCovariantWith(F, G)
    if (is(F == function) && is(G == function))
{
    static if (is(F : G))
        enum isCovariantWith = true;
    else
    {
        alias Upr = F;
        alias Lwr = G;

        /*
         * Check for calling convention: require exact match.
         */
        template checkLinkage()
        {
            enum ok = functionLinkage!Upr == functionLinkage!Lwr;
        }
        /*
         * Check for variadic parameter: require exact match.
         */
        template checkVariadicity()
        {
            enum ok = variadicFunctionStyle!Upr == variadicFunctionStyle!Lwr;
        }
        /*
         * Check for function storage class:
         *  - overrider can have narrower storage class than base
         */
        template checkSTC()
        {
            // Note the order of arguments.  The convertion order Lwr -> Upr is
            // correct since Upr should be semantically 'narrower' than Lwr.
            enum ok = isStorageClassImplicitlyConvertible!(Lwr, Upr);
        }
        /*
         * Check for function attributes:
         *  - require exact match for ref and @property
         *  - overrider can add pure and nothrow, but can't remove them
         *  - @safe and @trusted are covariant with each other, unremovable
         */
        template checkAttributes()
        {
            alias FA = FunctionAttribute;
            enum uprAtts = functionAttributes!Upr;
            enum lwrAtts = functionAttributes!Lwr;
            //
            enum wantExact = FA.ref_ | FA.property;
            enum safety = FA.safe | FA.trusted;
            enum ok =
                (  (uprAtts & wantExact)   == (lwrAtts & wantExact)) &&
                (  (uprAtts & FA.pure_   ) >= (lwrAtts & FA.pure_   )) &&
                (  (uprAtts & FA.nothrow_) >= (lwrAtts & FA.nothrow_)) &&
                (!!(uprAtts & safety    )  >= !!(lwrAtts & safety    )) ;
        }
        /*
         * Check for return type: usual implicit convertion.
         */
        template checkReturnType()
        {
            enum ok = is(ReturnType!Upr : ReturnType!Lwr);
        }
        /*
         * Check for parameters:
         *  - require exact match for types (cf. bugzilla 3075)
         *  - require exact match for in, out, ref and lazy
         *  - overrider can add scope, but can't remove
         */
        template checkParameters()
        {
            alias STC = ParameterStorageClass;
            alias UprParams = Parameters!Upr;
            alias LwrParams = Parameters!Lwr;
            alias UprPSTCs  = ParameterStorageClassTuple!Upr;
            alias LwrPSTCs  = ParameterStorageClassTuple!Lwr;
            //
            template checkNext(size_t i)
            {
                static if (i < UprParams.length)
                {
                    enum uprStc = UprPSTCs[i];
                    enum lwrStc = LwrPSTCs[i];
                    //
                    enum wantExact = STC.out_ | STC.ref_ | STC.lazy_ | STC.return_;
                    enum ok =
                        ((uprStc & wantExact )  == (lwrStc & wantExact )) &&
                        ((uprStc & STC.scope_)  >= (lwrStc & STC.scope_)) &&
                        checkNext!(i + 1).ok;
                }
                else
                    enum ok = true; // done
            }
            static if (UprParams.length == LwrParams.length)
                enum ok = is(UprParams == LwrParams) && checkNext!(0).ok;
            else
                enum ok = false;
        }

        /* run all the checks */
        enum isCovariantWith =
            checkLinkage    !().ok &&
            checkVariadicity!().ok &&
            checkSTC        !().ok &&
            checkAttributes !().ok &&
            checkReturnType !().ok &&
            checkParameters !().ok ;
    }
}

///
@safe unittest
{
    interface I { I clone(); }
    interface J { J clone(); }
    class C : I
    {
        override C clone()   // covariant overriding of I.clone()
        {
            return new C;
        }
    }

    // C.clone() can override I.clone(), indeed.
    static assert(isCovariantWith!(typeof(C.clone), typeof(I.clone)));

    // C.clone() can't override J.clone(); the return type C is not implicitly
    // convertible to J.
    static assert(!isCovariantWith!(typeof(C.clone), typeof(J.clone)));
}

@safe unittest
{
    enum bool isCovariantWith(alias f, alias g) = .isCovariantWith!(typeof(f), typeof(g));

    // covariant return type
    interface I     {}
    interface J : I {}
    interface BaseA            {          const(I) test(int); }
    interface DerivA_1 : BaseA { override const(J) test(int); }
    interface DerivA_2 : BaseA { override       J  test(int); }
    static assert( isCovariantWith!(DerivA_1.test, BaseA.test));
    static assert( isCovariantWith!(DerivA_2.test, BaseA.test));
    static assert(!isCovariantWith!(BaseA.test, DerivA_1.test));
    static assert(!isCovariantWith!(BaseA.test, DerivA_2.test));
    static assert( isCovariantWith!(BaseA.test, BaseA.test));
    static assert( isCovariantWith!(DerivA_1.test, DerivA_1.test));
    static assert( isCovariantWith!(DerivA_2.test, DerivA_2.test));

    // scope parameter
    interface BaseB            {          void test(      int*,       int*); }
    interface DerivB_1 : BaseB { override void test(scope int*,       int*); }
    interface DerivB_2 : BaseB { override void test(      int*, scope int*); }
    interface DerivB_3 : BaseB { override void test(scope int*, scope int*); }
    static assert( isCovariantWith!(DerivB_1.test, BaseB.test));
    static assert( isCovariantWith!(DerivB_2.test, BaseB.test));
    static assert( isCovariantWith!(DerivB_3.test, BaseB.test));
    static assert(!isCovariantWith!(BaseB.test, DerivB_1.test));
    static assert(!isCovariantWith!(BaseB.test, DerivB_2.test));
    static assert(!isCovariantWith!(BaseB.test, DerivB_3.test));

    // function storage class
    interface BaseC            {          void test()      ; }
    interface DerivC_1 : BaseC { override void test() const; }
    static assert( isCovariantWith!(DerivC_1.test, BaseC.test));
    static assert(!isCovariantWith!(BaseC.test, DerivC_1.test));

    // increasing safety
    interface BaseE            {          void test()         ; }
    interface DerivE_1 : BaseE { override void test() @safe   ; }
    interface DerivE_2 : BaseE { override void test() @trusted; }
    static assert( isCovariantWith!(DerivE_1.test, BaseE.test));
    static assert( isCovariantWith!(DerivE_2.test, BaseE.test));
    static assert(!isCovariantWith!(BaseE.test, DerivE_1.test));
    static assert(!isCovariantWith!(BaseE.test, DerivE_2.test));

    // @safe and @trusted
    interface BaseF
    {
        void test1() @safe;
        void test2() @trusted;
    }
    interface DerivF : BaseF
    {
        override void test1() @trusted;
        override void test2() @safe;
    }
    static assert( isCovariantWith!(DerivF.test1, BaseF.test1));
    static assert( isCovariantWith!(DerivF.test2, BaseF.test2));
}


// Needed for rvalueOf/lvalueOf because "inout on return means
// inout must be on a parameter as well"
private struct __InoutWorkaroundStruct{}

/**
Creates an lvalue or rvalue of type $(D T) for $(D typeof(...)) and
$(D __traits(compiles, ...)) purposes. No actual value is returned.

Note: Trying to use returned value will result in a
"Symbol Undefined" error at link time.

Example:
---
// Note that `f` doesn't have to be implemented
// as is isn't called.
int f(int);
bool f(ref int);
static assert(is(typeof(f(rvalueOf!int)) == int));
static assert(is(typeof(f(lvalueOf!int)) == bool));

int i = rvalueOf!int; // error, no actual value is returned
---
*/
@property T rvalueOf(T)(inout __InoutWorkaroundStruct = __InoutWorkaroundStruct.init);

/// ditto
@property ref T lvalueOf(T)(inout __InoutWorkaroundStruct = __InoutWorkaroundStruct.init);

// Note: unittest can't be used as an example here as function overloads
// aren't allowed inside functions.

@system unittest
{
    void needLvalue(T)(ref T);
    static struct S { }
    int i;
    struct Nested { void f() { ++i; } }
    foreach (T; TypeTuple!(int, immutable int, inout int, string, S, Nested, Object))
    {
        static assert(!__traits(compiles, needLvalue(rvalueOf!T)));
        static assert( __traits(compiles, needLvalue(lvalueOf!T)));
        static assert(is(typeof(rvalueOf!T) == T));
        static assert(is(typeof(lvalueOf!T) == T));
    }

    static assert(!__traits(compiles, rvalueOf!int = 1));
    static assert( __traits(compiles, lvalueOf!byte = 127));
    static assert(!__traits(compiles, lvalueOf!byte = 128));
}


//::::::::::::::::::::::::::::::::::::::::::::::::::::::::::::::::::::::::::://
// SomethingTypeOf
//::::::::::::::::::::::::::::::::::::::::::::::::::::::::::::::::::::::::::://

private template AliasThisTypeOf(T) if (isAggregateType!T)
{
    alias members = TypeTuple!(__traits(getAliasThis, T));

    static if (members.length == 1)
    {
        alias AliasThisTypeOf = typeof(__traits(getMember, T.init, members[0]));
    }
    else
        static assert(0, T.stringof~" does not have alias this type");
}

/*
 */
template BooleanTypeOf(T)
{
    static if (is(AliasThisTypeOf!T AT) && !is(AT[] == AT))
        alias X = BooleanTypeOf!AT;
    else
        alias X = OriginalType!T;

    static if (is(Unqual!X == bool))
    {
        alias BooleanTypeOf = X;
    }
    else
        static assert(0, T.stringof~" is not boolean type");
}

@safe unittest
{
    // unexpected failure, maybe dmd type-merging bug
    foreach (T; TypeTuple!bool)
        foreach (Q; TypeQualifierList)
        {
            static assert( is(Q!T == BooleanTypeOf!(            Q!T  )));
            static assert( is(Q!T == BooleanTypeOf!( SubTypeOf!(Q!T) )));
        }

    foreach (T; TypeTuple!(void, NumericTypeList, ImaginaryTypeList, ComplexTypeList, CharTypeList))
        foreach (Q; TypeQualifierList)
        {
            static assert(!is(BooleanTypeOf!(            Q!T  )), Q!T.stringof);
            static assert(!is(BooleanTypeOf!( SubTypeOf!(Q!T) )));
        }
}

@safe unittest
{
    struct B
    {
        bool val;
        alias val this;
    }
    struct S
    {
        B b;
        alias b this;
    }
    static assert(is(BooleanTypeOf!B == bool));
    static assert(is(BooleanTypeOf!S == bool));
}

/*
 */
template IntegralTypeOf(T)
{
    import std.meta : staticIndexOf;
    static if (is(AliasThisTypeOf!T AT) && !is(AT[] == AT))
        alias X = IntegralTypeOf!AT;
    else
        alias X = OriginalType!T;

    static if (staticIndexOf!(Unqual!X, IntegralTypeList) >= 0)
    {
        alias IntegralTypeOf = X;
    }
    else
        static assert(0, T.stringof~" is not an integral type");
}

@safe unittest
{
    foreach (T; IntegralTypeList)
        foreach (Q; TypeQualifierList)
        {
            static assert( is(Q!T == IntegralTypeOf!(            Q!T  )));
            static assert( is(Q!T == IntegralTypeOf!( SubTypeOf!(Q!T) )));
        }

    foreach (T; TypeTuple!(void, bool, FloatingPointTypeList, ImaginaryTypeList, ComplexTypeList, CharTypeList))
        foreach (Q; TypeQualifierList)
        {
            static assert(!is(IntegralTypeOf!(            Q!T  )));
            static assert(!is(IntegralTypeOf!( SubTypeOf!(Q!T) )));
        }
}

/*
 */
template FloatingPointTypeOf(T)
{
    import std.meta : staticIndexOf;
    static if (is(AliasThisTypeOf!T AT) && !is(AT[] == AT))
        alias X = FloatingPointTypeOf!AT;
    else
        alias X = OriginalType!T;

    static if (staticIndexOf!(Unqual!X, FloatingPointTypeList) >= 0)
    {
        alias FloatingPointTypeOf = X;
    }
    else
        static assert(0, T.stringof~" is not a floating point type");
}

@safe unittest
{
    foreach (T; FloatingPointTypeList)
        foreach (Q; TypeQualifierList)
        {
            static assert( is(Q!T == FloatingPointTypeOf!(            Q!T  )));
            static assert( is(Q!T == FloatingPointTypeOf!( SubTypeOf!(Q!T) )));
        }

    foreach (T; TypeTuple!(void, bool, IntegralTypeList, ImaginaryTypeList, ComplexTypeList, CharTypeList))
        foreach (Q; TypeQualifierList)
        {
            static assert(!is(FloatingPointTypeOf!(            Q!T  )));
            static assert(!is(FloatingPointTypeOf!( SubTypeOf!(Q!T) )));
        }
}

/*
 */
template NumericTypeOf(T)
{
    static if (is(IntegralTypeOf!T X) || is(FloatingPointTypeOf!T X))
    {
        alias NumericTypeOf = X;
    }
    else
        static assert(0, T.stringof~" is not a numeric type");
}

@safe unittest
{
    foreach (T; NumericTypeList)
        foreach (Q; TypeQualifierList)
        {
            static assert( is(Q!T == NumericTypeOf!(            Q!T  )));
            static assert( is(Q!T == NumericTypeOf!( SubTypeOf!(Q!T) )));
        }

    foreach (T; TypeTuple!(void, bool, CharTypeList, ImaginaryTypeList, ComplexTypeList))
        foreach (Q; TypeQualifierList)
        {
            static assert(!is(NumericTypeOf!(            Q!T  )));
            static assert(!is(NumericTypeOf!( SubTypeOf!(Q!T) )));
        }
}

/*
 */
template UnsignedTypeOf(T)
{
    import std.meta : staticIndexOf;
    static if (is(IntegralTypeOf!T X) &&
               staticIndexOf!(Unqual!X, UnsignedIntTypeList) >= 0)
        alias UnsignedTypeOf = X;
    else
        static assert(0, T.stringof~" is not an unsigned type.");
}

/*
 */
template SignedTypeOf(T)
{
    import std.meta : staticIndexOf;
    static if (is(IntegralTypeOf!T X) &&
               staticIndexOf!(Unqual!X, SignedIntTypeList) >= 0)
        alias SignedTypeOf = X;
    else static if (is(FloatingPointTypeOf!T X))
        alias SignedTypeOf = X;
    else
        static assert(0, T.stringof~" is not an signed type.");
}

/*
 */
template CharTypeOf(T)
{
    import std.meta : staticIndexOf;
    static if (is(AliasThisTypeOf!T AT) && !is(AT[] == AT))
        alias X = CharTypeOf!AT;
    else
        alias X = OriginalType!T;

    static if (staticIndexOf!(Unqual!X, CharTypeList) >= 0)
    {
        alias CharTypeOf = X;
    }
    else
        static assert(0, T.stringof~" is not a character type");
}

@safe unittest
{
    foreach (T; CharTypeList)
        foreach (Q; TypeQualifierList)
        {
            static assert( is(CharTypeOf!(            Q!T  )));
            static assert( is(CharTypeOf!( SubTypeOf!(Q!T) )));
        }

    foreach (T; TypeTuple!(void, bool, NumericTypeList, ImaginaryTypeList, ComplexTypeList))
        foreach (Q; TypeQualifierList)
        {
            static assert(!is(CharTypeOf!(            Q!T  )));
            static assert(!is(CharTypeOf!( SubTypeOf!(Q!T) )));
        }

    foreach (T; TypeTuple!(string, wstring, dstring, char[4]))
        foreach (Q; TypeQualifierList)
        {
            static assert(!is(CharTypeOf!(            Q!T  )));
            static assert(!is(CharTypeOf!( SubTypeOf!(Q!T) )));
        }
}

/*
 */
template StaticArrayTypeOf(T)
{
    static if (is(AliasThisTypeOf!T AT) && !is(AT[] == AT))
        alias X = StaticArrayTypeOf!AT;
    else
        alias X = OriginalType!T;

    static if (is(X : E[n], E, size_t n))
        alias StaticArrayTypeOf = X;
    else
        static assert(0, T.stringof~" is not a static array type");
}

@safe unittest
{
    foreach (T; TypeTuple!(bool, NumericTypeList, ImaginaryTypeList, ComplexTypeList))
        foreach (Q; TypeTuple!(TypeQualifierList, InoutOf, SharedInoutOf))
        {
            static assert(is( Q!(   T[1] ) == StaticArrayTypeOf!( Q!(              T[1]  ) ) ));

            foreach (P; TypeQualifierList)
            { // SubTypeOf cannot have inout type
                static assert(is( Q!(P!(T[1])) == StaticArrayTypeOf!( Q!(SubTypeOf!(P!(T[1]))) ) ));
            }
        }

    foreach (T; TypeTuple!void)
        foreach (Q; TypeTuple!TypeQualifierList)
        {
            static assert(is( StaticArrayTypeOf!( Q!(void[1]) ) == Q!(void[1]) ));
        }
}

/*
 */
template DynamicArrayTypeOf(T)
{
    static if (is(AliasThisTypeOf!T AT) && !is(AT[] == AT))
        alias X = DynamicArrayTypeOf!AT;
    else
        alias X = OriginalType!T;

    static if (is(Unqual!X : E[], E) && !is(typeof({ enum n = X.length; })))
    {
        alias DynamicArrayTypeOf = X;
    }
    else
        static assert(0, T.stringof~" is not a dynamic array");
}

@safe unittest
{
    foreach (T; TypeTuple!(/*void, */bool, NumericTypeList, ImaginaryTypeList, ComplexTypeList))
        foreach (Q; TypeTuple!(TypeQualifierList, InoutOf, SharedInoutOf))
        {
            static assert(is( Q!T[]  == DynamicArrayTypeOf!( Q!T[] ) ));
            static assert(is( Q!(T[])  == DynamicArrayTypeOf!( Q!(T[]) ) ));

            foreach (P; TypeTuple!(MutableOf, ConstOf, ImmutableOf))
            {
                static assert(is( Q!(P!T[]) == DynamicArrayTypeOf!( Q!(SubTypeOf!(P!T[])) ) ));
                static assert(is( Q!(P!(T[])) == DynamicArrayTypeOf!( Q!(SubTypeOf!(P!(T[]))) ) ));
            }
        }

    static assert(!is(DynamicArrayTypeOf!(int[3])));
    static assert(!is(DynamicArrayTypeOf!(void[3])));
    static assert(!is(DynamicArrayTypeOf!(typeof(null))));
}

/*
 */
template ArrayTypeOf(T)
{
    static if (is(StaticArrayTypeOf!T X) || is(DynamicArrayTypeOf!T X))
    {
        alias ArrayTypeOf = X;
    }
    else
        static assert(0, T.stringof~" is not an array type");
}

/*
Always returns the Dynamic Array version.
 */
template StringTypeOf(T)
{
    static if (is(T == typeof(null)))
    {
        // It is impossible to determine exact string type from typeof(null) -
        // it means that StringTypeOf!(typeof(null)) is undefined.
        // Then this behavior is convenient for template constraint.
        static assert(0, T.stringof~" is not a string type");
    }
    else static if (is(T : const char[]) || is(T : const wchar[]) || is(T : const dchar[]))
    {
        static if (is(T : U[], U))
            alias StringTypeOf = U[];
        else
            static assert(0);
    }
    else
        static assert(0, T.stringof~" is not a string type");
}

@safe unittest
{
    foreach (T; CharTypeList)
        foreach (Q; TypeTuple!(MutableOf, ConstOf, ImmutableOf, InoutOf))
        {
            static assert(is(Q!T[] == StringTypeOf!( Q!T[] )));

            static if (!__traits(isSame, Q, InoutOf))
            {
                static assert(is(Q!T[] == StringTypeOf!( SubTypeOf!(Q!T[]) )));

                alias Str = Q!T[];
                class C(S) { S val;  alias val this; }
                static assert(is(StringTypeOf!(C!Str) == Str));
            }
        }

    foreach (T; CharTypeList)
        foreach (Q; TypeTuple!(SharedOf, SharedConstOf, SharedInoutOf))
        {
            static assert(!is(StringTypeOf!( Q!T[] )));
        }
}

@safe unittest
{
    static assert(is(StringTypeOf!(char[4]) == char[]));
}

/*
 */
template AssocArrayTypeOf(T)
{
    static if (is(AliasThisTypeOf!T AT) && !is(AT[] == AT))
        alias X = AssocArrayTypeOf!AT;
    else
        alias X = OriginalType!T;

    static if (is(Unqual!X : V[K], K, V))
    {
        alias AssocArrayTypeOf = X;
    }
    else
        static assert(0, T.stringof~" is not an associative array type");
}

@safe unittest
{
    foreach (T; TypeTuple!(int/*bool, CharTypeList, NumericTypeList, ImaginaryTypeList, ComplexTypeList*/))
        foreach (P; TypeTuple!(TypeQualifierList, InoutOf, SharedInoutOf))
            foreach (Q; TypeTuple!(TypeQualifierList, InoutOf, SharedInoutOf))
                foreach (R; TypeTuple!(TypeQualifierList, InoutOf, SharedInoutOf))
                {
                    static assert(is( P!(Q!T[R!T]) == AssocArrayTypeOf!(            P!(Q!T[R!T])  ) ));
                }

    foreach (T; TypeTuple!(int/*bool, CharTypeList, NumericTypeList, ImaginaryTypeList, ComplexTypeList*/))
        foreach (O; TypeTuple!(TypeQualifierList, InoutOf, SharedInoutOf))
            foreach (P; TypeTuple!TypeQualifierList)
                foreach (Q; TypeTuple!TypeQualifierList)
                    foreach (R; TypeTuple!TypeQualifierList)
                    {
                        static assert(is( O!(P!(Q!T[R!T])) == AssocArrayTypeOf!( O!(SubTypeOf!(P!(Q!T[R!T]))) ) ));
                    }
}

/*
 */
template BuiltinTypeOf(T)
{
         static if (is(T : void))               alias BuiltinTypeOf = void;
    else static if (is(BooleanTypeOf!T X))      alias BuiltinTypeOf = X;
    else static if (is(IntegralTypeOf!T X))     alias BuiltinTypeOf = X;
    else static if (is(FloatingPointTypeOf!T X))alias BuiltinTypeOf = X;
    else static if (is(T : const(ireal)))       alias BuiltinTypeOf = ireal;  //TODO
    else static if (is(T : const(creal)))       alias BuiltinTypeOf = creal;  //TODO
    else static if (is(CharTypeOf!T X))         alias BuiltinTypeOf = X;
    else static if (is(ArrayTypeOf!T X))        alias BuiltinTypeOf = X;
    else static if (is(AssocArrayTypeOf!T X))   alias BuiltinTypeOf = X;
    else                                        static assert(0);
}

//::::::::::::::::::::::::::::::::::::::::::::::::::::::::::::::::::::::::::://
// isSomething
//::::::::::::::::::::::::::::::::::::::::::::::::::::::::::::::::::::::::::://

/**
 * Detect whether $(D T) is a built-in boolean type.
 */
enum bool isBoolean(T) = is(BooleanTypeOf!T) && !isAggregateType!T;

///
@safe unittest
{
    static assert( isBoolean!bool);
    enum EB : bool { a = true }
    static assert( isBoolean!EB);
    static assert(!isBoolean!(SubTypeOf!bool));
}

/**
 * Detect whether $(D T) is a built-in integral type. Types $(D bool),
 * $(D char), $(D wchar), and $(D dchar) are not considered integral.
 */
enum bool isIntegral(T) = is(IntegralTypeOf!T) && !isAggregateType!T;

@safe unittest
{
    foreach (T; IntegralTypeList)
    {
        foreach (Q; TypeQualifierList)
        {
            static assert( isIntegral!(Q!T));
            static assert(!isIntegral!(SubTypeOf!(Q!T)));
        }
    }

    static assert(!isIntegral!float);

    enum EU : uint { a = 0, b = 1, c = 2 }  // base type is unsigned
    enum EI : int { a = -1, b = 0, c = 1 }  // base type is signed (bug 7909)
    static assert(isIntegral!EU &&  isUnsigned!EU && !isSigned!EU);
    static assert(isIntegral!EI && !isUnsigned!EI &&  isSigned!EI);
}

/**
 * Detect whether $(D T) is a built-in floating point type.
 */
enum bool isFloatingPoint(T) = is(FloatingPointTypeOf!T) && !isAggregateType!T;

@safe unittest
{
    enum EF : real { a = 1.414, b = 1.732, c = 2.236 }

    foreach (T; TypeTuple!(FloatingPointTypeList, EF))
    {
        foreach (Q; TypeQualifierList)
        {
            static assert( isFloatingPoint!(Q!T));
            static assert(!isFloatingPoint!(SubTypeOf!(Q!T)));
        }
    }
    foreach (T; IntegralTypeList)
    {
        foreach (Q; TypeQualifierList)
        {
            static assert(!isFloatingPoint!(Q!T));
        }
    }
}

/**
Detect whether $(D T) is a built-in numeric type (integral or floating
point).
 */
enum bool isNumeric(T) = is(NumericTypeOf!T) && !isAggregateType!T;

@safe unittest
{
    foreach (T; TypeTuple!(NumericTypeList))
    {
        foreach (Q; TypeQualifierList)
        {
            static assert( isNumeric!(Q!T));
            static assert(!isNumeric!(SubTypeOf!(Q!T)));
        }
    }
}

/**
Detect whether $(D T) is a scalar type (a built-in numeric, character or boolean type).
 */
enum bool isScalarType(T) = isNumeric!T || isSomeChar!T || isBoolean!T;

///
@safe unittest
{
    static assert(!isScalarType!void);
    static assert( isScalarType!(immutable(int)));
    static assert( isScalarType!(shared(float)));
    static assert( isScalarType!(shared(const bool)));
    static assert( isScalarType!(const(dchar)));
}

/**
Detect whether $(D T) is a basic type (scalar type or void).
 */
enum bool isBasicType(T) = isScalarType!T || is(T == void);

///
@safe unittest
{
    static assert(isBasicType!void);
    static assert(isBasicType!(immutable(int)));
    static assert(isBasicType!(shared(float)));
    static assert(isBasicType!(shared(const bool)));
    static assert(isBasicType!(const(dchar)));
}

/**
Detect whether $(D T) is a built-in unsigned numeric type.
 */
enum bool isUnsigned(T) = is(UnsignedTypeOf!T) && !isAggregateType!T;

@safe unittest
{
    foreach (T; TypeTuple!(UnsignedIntTypeList))
    {
        foreach (Q; TypeQualifierList)
        {
            static assert( isUnsigned!(Q!T));
            static assert(!isUnsigned!(SubTypeOf!(Q!T)));
        }
    }
}

/**
Detect whether $(D T) is a built-in signed numeric type.
 */
enum bool isSigned(T) = is(SignedTypeOf!T) && !isAggregateType!T;

@safe unittest
{
    foreach (T; TypeTuple!(SignedIntTypeList))
    {
        foreach (Q; TypeQualifierList)
        {
            static assert( isSigned!(Q!T));
            static assert(!isSigned!(SubTypeOf!(Q!T)));
        }
    }
}

/**
Detect whether $(D T) is one of the built-in character types.

The built-in char types are any of $(D char), $(D wchar) or $(D dchar), with or without qualifiers.
 */
enum bool isSomeChar(T) = is(CharTypeOf!T) && !isAggregateType!T;

///
@safe unittest
{
    //Char types
    static assert( isSomeChar!char);
    static assert( isSomeChar!wchar);
    static assert( isSomeChar!dchar);
    static assert( isSomeChar!(typeof('c')));
    static assert( isSomeChar!(immutable char));
    static assert( isSomeChar!(const dchar));

    //Non char types
    static assert(!isSomeChar!int);
    static assert(!isSomeChar!byte);
    static assert(!isSomeChar!string);
    static assert(!isSomeChar!wstring);
    static assert(!isSomeChar!dstring);
    static assert(!isSomeChar!(char[4]));
}

@safe unittest
{
    enum EC : char { a = 'x', b = 'y' }

    foreach (T; TypeTuple!(CharTypeList, EC))
    {
        foreach (Q; TypeQualifierList)
        {
            static assert( isSomeChar!(            Q!T  ));
            static assert(!isSomeChar!( SubTypeOf!(Q!T) ));
        }
    }
}

/**
Detect whether $(D T) is one of the built-in string types.

The built-in string types are $(D Char[]), where $(D Char) is any of $(D char),
$(D wchar) or $(D dchar), with or without qualifiers.

Static arrays of characters (like $(D char[80])) are not considered
built-in string types.
 */
enum bool isSomeString(T) = is(StringTypeOf!T) && !isAggregateType!T && !isStaticArray!T;

///
@safe unittest
{
    //String types
    static assert( isSomeString!string);
    static assert( isSomeString!(wchar[]));
    static assert( isSomeString!(dchar[]));
    static assert( isSomeString!(typeof("aaa")));
    static assert( isSomeString!(const(char)[]));

    enum ES : string { a = "aaa", b = "bbb" }
    static assert( isSomeString!ES);

    //Non string types
    static assert(!isSomeString!int);
    static assert(!isSomeString!(int[]));
    static assert(!isSomeString!(byte[]));
    static assert(!isSomeString!(typeof(null)));
    static assert(!isSomeString!(char[4]));
}

@safe unittest
{
    foreach (T; TypeTuple!(char[], dchar[], string, wstring, dstring))
    {
        static assert( isSomeString!(           T ));
        static assert(!isSomeString!(SubTypeOf!(T)));
    }
}

/**
 * Detect whether type $(D T) is a narrow string.
 *
 * All arrays that use char, wchar, and their qualified versions are narrow
 * strings. (Those include string and wstring).
 */
enum bool isNarrowString(T) = (is(T : const char[]) || is(T : const wchar[])) && !isAggregateType!T && !isStaticArray!T;

///
@safe unittest
{
    static assert(isNarrowString!string);
    static assert(isNarrowString!wstring);
    static assert(isNarrowString!(char[]));
    static assert(isNarrowString!(wchar[]));

    static assert(!isNarrowString!dstring);
    static assert(!isNarrowString!(dchar[]));
}

@safe unittest
{
    foreach (T; TypeTuple!(char[], string, wstring))
    {
        foreach (Q; TypeTuple!(MutableOf, ConstOf, ImmutableOf)/*TypeQualifierList*/)
        {
            static assert( isNarrowString!(            Q!T  ));
            static assert(!isNarrowString!( SubTypeOf!(Q!T) ));
        }
    }

    foreach (T; TypeTuple!(int, int[], byte[], dchar[], dstring, char[4]))
    {
        foreach (Q; TypeQualifierList)
        {
            static assert(!isNarrowString!(            Q!T  ));
            static assert(!isNarrowString!( SubTypeOf!(Q!T) ));
        }
    }
}


/*
Detect whether $(D T) is a struct or static array that is implicitly
convertible to a string.
 */
template isConvertibleToString(T)
{
    enum isConvertibleToString = (isAggregateType!T || isStaticArray!T) && is(StringTypeOf!T);
}

@safe unittest
{
    static struct AliasedString
    {
        string s;
        alias s this;
    }
    assert(!isConvertibleToString!string);
    assert(isConvertibleToString!AliasedString);
    assert(isConvertibleToString!(char[25]));
}

package template convertToString(T)
{
    static if (isConvertibleToString!T)
        alias convertToString = StringTypeOf!T;
    else
        alias convertToString = T;
}

/**
 * Detect whether type $(D T) is a string that will be autodecoded.
 *
 * All arrays that use char, wchar, and their qualified versions are narrow
 * strings. (Those include string and wstring).
 * Aggregates that implicitly cast to narrow strings are included.
 *
 * Params:
 *      T = type to be tested
 *
 * Returns:
 *      true if T represents a string that is subject to autodecoding
 *
 * See Also:
 *      $(LREF isNarrowString)
 */
enum bool isAutodecodableString(T) = (is(T : const char[]) || is(T : const wchar[])) && !isStaticArray!T;

///
@safe unittest
{
    static struct Stringish
    {
        string s;
        alias s this;
    }
    assert(isAutodecodableString!wstring);
    assert(isAutodecodableString!Stringish);
    assert(!isAutodecodableString!dstring);
}

/**
 * Detect whether type $(D T) is a static array.
 */
enum bool isStaticArray(T) = is(StaticArrayTypeOf!T) && !isAggregateType!T;

///
@safe unittest
{
    static assert(!isStaticArray!(const(int)[]));
    static assert(!isStaticArray!(immutable(int)[]));
    static assert(!isStaticArray!(const(int)[4][]));
    static assert(!isStaticArray!(int[]));
    static assert(!isStaticArray!(int[char]));
    static assert(!isStaticArray!(int[1][]));
    static assert(!isStaticArray!(int[int]));
    static assert(!isStaticArray!int);
}

@safe unittest
{
    foreach (T; TypeTuple!(int[51], int[][2],
                           char[][int][11], immutable char[13u],
                           const(real)[1], const(real)[1][1], void[0]))
    {
        foreach (Q; TypeQualifierList)
        {
            static assert( isStaticArray!(            Q!T  ));
            static assert(!isStaticArray!( SubTypeOf!(Q!T) ));
        }
    }

    //enum ESA : int[1] { a = [1], b = [2] }
    //static assert( isStaticArray!ESA);
}

/**
 * Detect whether type $(D T) is a dynamic array.
 */
enum bool isDynamicArray(T) = is(DynamicArrayTypeOf!T) && !isAggregateType!T;

///
@safe unittest
{
    static assert( isDynamicArray!(int[]));
    static assert( isDynamicArray!(string));
    static assert( isDynamicArray!(long[3][]));

    static assert(!isDynamicArray!(int[5]));
    static assert(!isDynamicArray!(typeof(null)));
}

@safe unittest
{
    import std.meta : AliasSeq;
    foreach (T; AliasSeq!(int[], char[], string, long[3][], double[string][]))
    {
        foreach (Q; TypeQualifierList)
        {
            static assert( isDynamicArray!(            Q!T  ));
            static assert(!isDynamicArray!( SubTypeOf!(Q!T) ));
        }
    }
}

/**
 * Detect whether type $(D T) is an array (static or dynamic; for associative
 *  arrays see $(LREF isAssociativeArray)).
 */
enum bool isArray(T) = isStaticArray!T || isDynamicArray!T;

///
@safe unittest
{
    static assert( isArray!(int[]));
    static assert( isArray!(int[5]));
    static assert( isArray!(string));

    static assert(!isArray!uint);
    static assert(!isArray!(uint[uint]));
    static assert(!isArray!(typeof(null)));
}

@safe unittest
{
    import std.meta : AliasSeq;
    foreach (T; AliasSeq!(int[], int[5], void[]))
    {
        foreach (Q; TypeQualifierList)
        {
            static assert( isArray!(Q!T));
            static assert(!isArray!(SubTypeOf!(Q!T)));
        }
    }
}

/**
 * Detect whether $(D T) is an associative array type
 */
enum bool isAssociativeArray(T) = is(AssocArrayTypeOf!T) && !isAggregateType!T;

@safe unittest
{
    struct Foo
    {
        @property uint[] keys()   { return null; }
        @property uint[] values() { return null; }
    }

    foreach (T; TypeTuple!(int[int], int[string], immutable(char[5])[int]))
    {
        foreach (Q; TypeQualifierList)
        {
            static assert( isAssociativeArray!(Q!T));
            static assert(!isAssociativeArray!(SubTypeOf!(Q!T)));
        }
    }

    static assert(!isAssociativeArray!Foo);
    static assert(!isAssociativeArray!int);
    static assert(!isAssociativeArray!(int[]));
    static assert(!isAssociativeArray!(typeof(null)));

    //enum EAA : int[int] { a = [1:1], b = [2:2] }
    //static assert( isAssociativeArray!EAA);
}

/**
 * Detect whether type $(D T) is a builtin type.
 */
enum bool isBuiltinType(T) = is(BuiltinTypeOf!T) && !isAggregateType!T;

///
@safe unittest
{
    class C;
    union U;
    struct S;
    interface I;

    static assert( isBuiltinType!void);
    static assert( isBuiltinType!string);
    static assert( isBuiltinType!(int[]));
    static assert( isBuiltinType!(C[string]));
    static assert(!isBuiltinType!C);
    static assert(!isBuiltinType!U);
    static assert(!isBuiltinType!S);
    static assert(!isBuiltinType!I);
    static assert(!isBuiltinType!(void delegate(int)));
}

/**
 * Detect whether type $(D T) is a SIMD vector type.
 */
enum bool isSIMDVector(T) = is(T : __vector(V[N]), V, size_t N);

@safe unittest
{
    static if (is(__vector(float[4])))
    {
        alias SimdVec = __vector(float[4]);
        static assert(isSIMDVector!(__vector(float[4])));
        static assert(isSIMDVector!SimdVec);
    }
    static assert(!isSIMDVector!uint);
    static assert(!isSIMDVector!(float[4]));
}

/**
 * Detect whether type $(D T) is a pointer.
 */
enum bool isPointer(T) = is(T == U*, U) && !isAggregateType!T;

@safe unittest
{
    foreach (T; TypeTuple!(int*, void*, char[]*))
    {
        foreach (Q; TypeQualifierList)
        {
            static assert( isPointer!(Q!T));
            static assert(!isPointer!(SubTypeOf!(Q!T)));
        }
    }

    static assert(!isPointer!uint);
    static assert(!isPointer!(uint[uint]));
    static assert(!isPointer!(char[]));
    static assert(!isPointer!(typeof(null)));
}

/**
Returns the target type of a pointer.
*/
alias PointerTarget(T : T*) = T;

/**
 * Detect whether type $(D T) is an aggregate type.
 */
enum bool isAggregateType(T) = is(T == struct) || is(T == union) ||
                               is(T == class) || is(T == interface);

///
@safe unittest
{
    class C;
    union U;
    struct S;
    interface I;

    static assert( isAggregateType!C);
    static assert( isAggregateType!U);
    static assert( isAggregateType!S);
    static assert( isAggregateType!I);
    static assert(!isAggregateType!void);
    static assert(!isAggregateType!string);
    static assert(!isAggregateType!(int[]));
    static assert(!isAggregateType!(C[string]));
    static assert(!isAggregateType!(void delegate(int)));
}

/**
 * Returns $(D true) if T can be iterated over using a $(D foreach) loop with
 * a single loop variable of automatically inferred type, regardless of how
 * the $(D foreach) loop is implemented.  This includes ranges, structs/classes
 * that define $(D opApply) with a single loop variable, and builtin dynamic,
 * static and associative arrays.
 */
enum bool isIterable(T) = is(typeof({ foreach (elem; T.init) {} }));

///
@safe unittest
{
    struct OpApply
    {
        int opApply(scope int delegate(ref uint) dg) { assert(0); }
    }

    struct Range
    {
        @property uint front() { assert(0); }
        void popFront() { assert(0); }
        enum bool empty = false;
    }

    static assert( isIterable!(uint[]));
    static assert( isIterable!OpApply);
    static assert( isIterable!(uint[string]));
    static assert( isIterable!Range);

    static assert(!isIterable!uint);
}

/**
 * Returns true if T is not const or immutable.  Note that isMutable is true for
 * string, or immutable(char)[], because the 'head' is mutable.
 */
enum bool isMutable(T) = !is(T == const) && !is(T == immutable) && !is(T == inout);

///
@safe unittest
{
    static assert( isMutable!int);
    static assert( isMutable!string);
    static assert( isMutable!(shared int));
    static assert( isMutable!(shared const(int)[]));

    static assert(!isMutable!(const int));
    static assert(!isMutable!(inout int));
    static assert(!isMutable!(shared(const int)));
    static assert(!isMutable!(shared(inout int)));
    static assert(!isMutable!(immutable string));
}

/**
 * Returns true if T is an instance of the template S.
 */
enum bool isInstanceOf(alias S, T) = is(T == S!Args, Args...);
/// ditto
template isInstanceOf(alias S, alias T)
{
    enum impl(alias T : S!Args, Args...) = true;
    enum impl(alias T) = false;
    enum isInstanceOf = impl!T;
}

///
@safe unittest
{
    static struct Foo(T...) { }
    static struct Bar(T...) { }
    static struct Doo(T) { }
    static struct ABC(int x) { }
    static void fun(T)() { }
    template templ(T) { }

    static assert(isInstanceOf!(Foo, Foo!int));
    static assert(!isInstanceOf!(Foo, Bar!int));
    static assert(!isInstanceOf!(Foo, int));
    static assert(isInstanceOf!(Doo, Doo!int));
    static assert(isInstanceOf!(ABC, ABC!1));
    static assert(!isInstanceOf!(Foo, Foo));
    static assert(isInstanceOf!(fun, fun!int));
    static assert(isInstanceOf!(templ, templ!int));
}

@safe unittest
{
    static void fun1(T)() { }
    static void fun2(T)() { }
    template templ1(T) { }
    template templ2(T) { }

    static assert(!isInstanceOf!(fun1, fun2!int));
    static assert(!isInstanceOf!(templ1, templ2!int));
}

/**
 * Check whether the tuple T is an expression tuple.
 * An expression tuple only contains expressions.
 *
 * See_Also: $(LREF isTypeTuple).
 */
template isExpressions(T ...)
{
    static if (T.length >= 2)
        enum bool isExpressions =
            isExpressions!(T[0 .. $/2]) &&
            isExpressions!(T[$/2 .. $]);
    else static if (T.length == 1)
        enum bool isExpressions =
            !is(T[0]) && __traits(compiles, { auto ex = T[0]; });
    else
        enum bool isExpressions = true; // default
}

///
@safe unittest
{
    static assert(isExpressions!(1, 2.0, "a"));
    static assert(!isExpressions!(int, double, string));
    static assert(!isExpressions!(int, 2.0, "a"));
}

/**
 * Alternate name for $(LREF isExpressions), kept for legacy compatibility.
 */

alias isExpressionTuple = isExpressions;

@safe unittest
{
    void foo();
    static int bar() { return 42; }
    immutable aa = [ 1: -1 ];
    alias myint = int;

    static assert( isExpressionTuple!(42));
    static assert( isExpressionTuple!aa);
    static assert( isExpressionTuple!("cattywampus", 2.7, aa));
    static assert( isExpressionTuple!(bar()));

    static assert(!isExpressionTuple!isExpressionTuple);
    static assert(!isExpressionTuple!foo);
    static assert(!isExpressionTuple!( (a) { } ));
    static assert(!isExpressionTuple!int);
    static assert(!isExpressionTuple!myint);
}


/**
 * Check whether the tuple $(D T) is a type tuple.
 * A type tuple only contains types.
 *
 * See_Also: $(LREF isExpressions).
 */
template isTypeTuple(T...)
{
    static if (T.length >= 2)
        enum bool isTypeTuple = isTypeTuple!(T[0 .. $/2]) && isTypeTuple!(T[$/2 .. $]);
    else static if (T.length == 1)
        enum bool isTypeTuple = is(T[0]);
    else
        enum bool isTypeTuple = true; // default
}

///
@safe unittest
{
    static assert(isTypeTuple!(int, float, string));
    static assert(!isTypeTuple!(1, 2.0, "a"));
    static assert(!isTypeTuple!(1, double, string));
}

@safe unittest
{
    class C {}
    void func(int) {}
    auto c = new C;
    enum CONST = 42;

    static assert( isTypeTuple!int);
    static assert( isTypeTuple!string);
    static assert( isTypeTuple!C);
    static assert( isTypeTuple!(typeof(func)));
    static assert( isTypeTuple!(int, char, double));

    static assert(!isTypeTuple!c);
    static assert(!isTypeTuple!isTypeTuple);
    static assert(!isTypeTuple!CONST);
}


/**
Detect whether symbol or type $(D T) is a function pointer.
 */
template isFunctionPointer(T...)
    if (T.length == 1)
{
    static if (is(T[0] U) || is(typeof(T[0]) U))
    {
        static if (is(U F : F*) && is(F == function))
            enum bool isFunctionPointer = true;
        else
            enum bool isFunctionPointer = false;
    }
    else
        enum bool isFunctionPointer = false;
}

///
@safe unittest
{
    static void foo() {}
    void bar() {}

    auto fpfoo = &foo;
    static assert( isFunctionPointer!fpfoo);
    static assert( isFunctionPointer!(void function()));

    auto dgbar = &bar;
    static assert(!isFunctionPointer!dgbar);
    static assert(!isFunctionPointer!(void delegate()));
    static assert(!isFunctionPointer!foo);
    static assert(!isFunctionPointer!bar);

    static assert( isFunctionPointer!((int a) {}));
}

/**
Detect whether symbol or type $(D T) is a delegate.
*/
template isDelegate(T...)
    if (T.length == 1)
{
    static if (is(typeof(& T[0]) U : U*) && is(typeof(& T[0]) U == delegate))
    {
        // T is a (nested) function symbol.
        enum bool isDelegate = true;
    }
    else static if (is(T[0] W) || is(typeof(T[0]) W))
    {
        // T is an expression or a type.  Take the type of it and examine.
        enum bool isDelegate = is(W == delegate);
    }
    else
        enum bool isDelegate = false;
}

///
@safe unittest
{
    static void sfunc() { }
    int x;
    void func() { x++; }

    int delegate() dg;
    assert(isDelegate!dg);
    assert(isDelegate!(int delegate()));
    assert(isDelegate!(typeof(&func)));

    int function() fp;
    assert(!isDelegate!fp);
    assert(!isDelegate!(int function()));
    assert(!isDelegate!(typeof(&sfunc)));
}

/**
Detect whether symbol or type $(D T) is a function, a function pointer or a delegate.
 */
template isSomeFunction(T...)
    if (T.length == 1)
{
    static if (is(typeof(& T[0]) U : U*) && is(U == function) || is(typeof(& T[0]) U == delegate))
    {
        // T is a (nested) function symbol.
        enum bool isSomeFunction = true;
    }
    else static if (is(T[0] W) || is(typeof(T[0]) W))
    {
        // T is an expression or a type.  Take the type of it and examine.
        static if (is(W F : F*) && is(F == function))
            enum bool isSomeFunction = true; // function pointer
        else
            enum bool isSomeFunction = is(W == function) || is(W == delegate);
    }
    else
        enum bool isSomeFunction = false;
}

@safe unittest
{
    static real func(ref int) { return 0; }
    static void prop() @property { }
    void nestedFunc() { }
    void nestedProp() @property { }
    class C
    {
        real method(ref int) { return 0; }
        real prop() @property { return 0; }
    }
    auto c = new C;
    auto fp = &func;
    auto dg = &c.method;
    real val;

    static assert( isSomeFunction!func);
    static assert( isSomeFunction!prop);
    static assert( isSomeFunction!nestedFunc);
    static assert( isSomeFunction!nestedProp);
    static assert( isSomeFunction!(C.method));
    static assert( isSomeFunction!(C.prop));
    static assert( isSomeFunction!(c.prop));
    static assert( isSomeFunction!(c.prop));
    static assert( isSomeFunction!fp);
    static assert( isSomeFunction!dg);
    static assert( isSomeFunction!(typeof(func)));
    static assert( isSomeFunction!(real function(ref int)));
    static assert( isSomeFunction!(real delegate(ref int)));
    static assert( isSomeFunction!((int a) { return a; }));

    static assert(!isSomeFunction!int);
    static assert(!isSomeFunction!val);
    static assert(!isSomeFunction!isSomeFunction);
}


/**
Detect whether $(D T) is a callable object, which can be called with the
function call operator $(D $(LPAREN)...$(RPAREN)).
 */
template isCallable(T...)
    if (T.length == 1)
{
    static if (is(typeof(& T[0].opCall) == delegate))
        // T is a object which has a member function opCall().
        enum bool isCallable = true;
    else static if (is(typeof(& T[0].opCall) V : V*) && is(V == function))
        // T is a type which has a static member function opCall().
        enum bool isCallable = true;
    else
        enum bool isCallable = isSomeFunction!T;
}

///
@safe unittest
{
    interface I { real value() @property; }
    struct S { static int opCall(int) { return 0; } }
    class C { int opCall(int) { return 0; } }
    auto c = new C;

    static assert( isCallable!c);
    static assert( isCallable!S);
    static assert( isCallable!(c.opCall));
    static assert( isCallable!(I.value));
    static assert( isCallable!((int a) { return a; }));

    static assert(!isCallable!I);
}


/**
 * Detect whether $(D T) is a an abstract function.
 */
template isAbstractFunction(T...)
    if (T.length == 1)
{
    enum bool isAbstractFunction = __traits(isAbstractFunction, T[0]);
}

@safe unittest
{
    struct S { void foo() { } }
    class C { void foo() { } }
    class AC { abstract void foo(); }
    static assert(!isAbstractFunction!(S.foo));
    static assert(!isAbstractFunction!(C.foo));
    static assert( isAbstractFunction!(AC.foo));
}

/**
 * Detect whether $(D T) is a a final function.
 */
template isFinalFunction(T...)
    if (T.length == 1)
{
    enum bool isFinalFunction = __traits(isFinalFunction, T[0]);
}

///
@safe unittest
{
    struct S { void bar() { } }
    final class FC { void foo(); }
    class C
    {
        void bar() { }
        final void foo();
    }
    static assert(!isFinalFunction!(S.bar));
    static assert( isFinalFunction!(FC.foo));
    static assert(!isFinalFunction!(C.bar));
    static assert( isFinalFunction!(C.foo));
}

/**
Determines whether function $(D f) requires a context pointer.
*/
template isNestedFunction(alias f)
{
    enum isNestedFunction = __traits(isNested, f);
}

@safe unittest
{
    static void f() { }
    void g() { }
    static assert(!isNestedFunction!f);
    static assert( isNestedFunction!g);
}

/**
 * Detect whether $(D T) is a an abstract class.
 */
template isAbstractClass(T...)
    if (T.length == 1)
{
    enum bool isAbstractClass = __traits(isAbstractClass, T[0]);
}

///
@safe unittest
{
    struct S { }
    class C { }
    abstract class AC { }
    static assert(!isAbstractClass!S);
    static assert(!isAbstractClass!C);
    static assert( isAbstractClass!AC);
}

/**
 * Detect whether $(D T) is a a final class.
 */
template isFinalClass(T...)
    if (T.length == 1)
{
    enum bool isFinalClass = __traits(isFinalClass, T[0]);
}

///
@safe unittest
{
    class C { }
    abstract class AC { }
    final class FC1 : C { }
    final class FC2 { }
    static assert(!isFinalClass!C);
    static assert(!isFinalClass!AC);
    static assert( isFinalClass!FC1);
    static assert( isFinalClass!FC2);
}

//::::::::::::::::::::::::::::::::::::::::::::::::::::::::::::::::::::::::::://
// General Types
//::::::::::::::::::::::::::::::::::::::::::::::::::::::::::::::::::::::::::://

/**
Removes all qualifiers, if any, from type $(D T).
 */
template Unqual(T)
{
    version (none) // Error: recursive alias declaration @@@BUG1308@@@
    {
             static if (is(T U ==     const U)) alias Unqual = Unqual!U;
        else static if (is(T U == immutable U)) alias Unqual = Unqual!U;
        else static if (is(T U ==     inout U)) alias Unqual = Unqual!U;
        else static if (is(T U ==    shared U)) alias Unqual = Unqual!U;
        else                                    alias Unqual =        T;
    }
    else // workaround
    {
             static if (is(T U ==          immutable U)) alias Unqual = U;
        else static if (is(T U == shared inout const U)) alias Unqual = U;
        else static if (is(T U == shared inout       U)) alias Unqual = U;
        else static if (is(T U == shared       const U)) alias Unqual = U;
        else static if (is(T U == shared             U)) alias Unqual = U;
        else static if (is(T U ==        inout const U)) alias Unqual = U;
        else static if (is(T U ==        inout       U)) alias Unqual = U;
        else static if (is(T U ==              const U)) alias Unqual = U;
        else                                             alias Unqual = T;
    }
}

///
@safe unittest
{
    static assert(is(Unqual!int == int));
    static assert(is(Unqual!(const int) == int));
    static assert(is(Unqual!(immutable int) == int));
    static assert(is(Unqual!(shared int) == int));
    static assert(is(Unqual!(shared(const int)) == int));
}

@safe unittest
{
    static assert(is(Unqual!(                   int) == int));
    static assert(is(Unqual!(             const int) == int));
    static assert(is(Unqual!(       inout       int) == int));
    static assert(is(Unqual!(       inout const int) == int));
    static assert(is(Unqual!(shared             int) == int));
    static assert(is(Unqual!(shared       const int) == int));
    static assert(is(Unqual!(shared inout       int) == int));
    static assert(is(Unqual!(shared inout const int) == int));
    static assert(is(Unqual!(         immutable int) == int));

    alias ImmIntArr = immutable(int[]);
    static assert(is(Unqual!ImmIntArr == immutable(int)[]));
}

// [For internal use]
package template ModifyTypePreservingTQ(alias Modifier, T)
{
         static if (is(T U ==          immutable U)) alias ModifyTypePreservingTQ =          immutable Modifier!U;
    else static if (is(T U == shared inout const U)) alias ModifyTypePreservingTQ = shared inout const Modifier!U;
    else static if (is(T U == shared inout       U)) alias ModifyTypePreservingTQ = shared inout       Modifier!U;
    else static if (is(T U == shared       const U)) alias ModifyTypePreservingTQ = shared       const Modifier!U;
    else static if (is(T U == shared             U)) alias ModifyTypePreservingTQ = shared             Modifier!U;
    else static if (is(T U ==        inout const U)) alias ModifyTypePreservingTQ =        inout const Modifier!U;
    else static if (is(T U ==        inout       U)) alias ModifyTypePreservingTQ =              inout Modifier!U;
    else static if (is(T U ==              const U)) alias ModifyTypePreservingTQ =              const Modifier!U;
    else                                             alias ModifyTypePreservingTQ =                    Modifier!T;
}

@safe unittest
{
    alias Intify(T) = int;
    static assert(is(ModifyTypePreservingTQ!(Intify,                    real) ==                    int));
    static assert(is(ModifyTypePreservingTQ!(Intify,              const real) ==              const int));
    static assert(is(ModifyTypePreservingTQ!(Intify,        inout       real) ==        inout       int));
    static assert(is(ModifyTypePreservingTQ!(Intify,        inout const real) ==        inout const int));
    static assert(is(ModifyTypePreservingTQ!(Intify, shared             real) == shared             int));
    static assert(is(ModifyTypePreservingTQ!(Intify, shared       const real) == shared       const int));
    static assert(is(ModifyTypePreservingTQ!(Intify, shared inout       real) == shared inout       int));
    static assert(is(ModifyTypePreservingTQ!(Intify, shared inout const real) == shared inout const int));
    static assert(is(ModifyTypePreservingTQ!(Intify,          immutable real) ==          immutable int));
}

/**
 * Copies type qualifiers from $(D FromType) to $(D ToType).
 *
 * Supported type qualifiers:
 * $(UL
 *     $(LI $(D const))
 *     $(LI $(D inout))
 *     $(LI $(D immutable))
 *     $(LI $(D shared))
 * )
 */
template CopyTypeQualifiers(FromType, ToType)
{
    alias T(U) = ToType;
    alias CopyTypeQualifiers = ModifyTypePreservingTQ!(T, FromType);
}

///
@safe unittest
{
    static assert(is(CopyTypeQualifiers!(inout const real, int) == inout const int));
}

@safe unittest
{
    static assert(is(CopyTypeQualifiers!(                   real, int) ==                    int));
    static assert(is(CopyTypeQualifiers!(             const real, int) ==              const int));
    static assert(is(CopyTypeQualifiers!(       inout       real, int) ==        inout       int));
    static assert(is(CopyTypeQualifiers!(       inout const real, int) ==        inout const int));
    static assert(is(CopyTypeQualifiers!(shared             real, int) == shared             int));
    static assert(is(CopyTypeQualifiers!(shared       const real, int) == shared       const int));
    static assert(is(CopyTypeQualifiers!(shared inout       real, int) == shared inout       int));
    static assert(is(CopyTypeQualifiers!(shared inout const real, int) == shared inout const int));
    static assert(is(CopyTypeQualifiers!(         immutable real, int) ==          immutable int));
}

/**
Returns the type of `Target` with the "constness" of `Source`. A type's $(BOLD constness)
refers to whether it is `const`, `immutable`, or `inout`. If `source` has no constness, the
returned type will be the same as `Target`.
*/
template CopyConstness(FromType, ToType)
{
    alias Unshared(T) = T;
    alias Unshared(T: shared U, U) = U;

    alias CopyConstness = Unshared!(CopyTypeQualifiers!(FromType, ToType));
}

///
@safe unittest
{
    const(int) i;
    CopyConstness!(typeof(i), float) f;
    assert( is(typeof(f) == const float));

    CopyConstness!(char, uint) u;
    assert( is(typeof(u) == uint));

    //The 'shared' qualifier will not be copied
    assert(!is(CopyConstness!(shared bool, int) == shared int));

    //But the constness will be
    assert( is(CopyConstness!(shared const real, double) == const double));

    //Careful, const(int)[] is a mutable array of const(int)
    alias MutT = CopyConstness!(const(int)[], int);
    assert(!is(MutT == const(int)));

    //Okay, const(int[]) applies to array and contained ints
    alias CstT = CopyConstness!(const(int[]), int);
    assert( is(CstT == const(int)));
}

@safe unittest
{
    struct Test
    {
        void method1() {}
        void method2() const {}
        void method3() immutable {}
    }

    assert(is(CopyConstness!(typeof(Test.method1), real) == real));

    assert(is(CopyConstness!(typeof(Test.method2), byte) == const(byte)));

    assert(is(CopyConstness!(typeof(Test.method3), string) == immutable(string)));
}

@safe unittest
{
    assert(is(CopyConstness!(inout(int)[], int[]) == int[]));
    assert(is(CopyConstness!(inout(int[]), int[]) == inout(int[])));
}

@safe unittest
{
    static assert(is(CopyConstness!(                   int, real) ==             real));
    static assert(is(CopyConstness!(const              int, real) ==       const real));
    static assert(is(CopyConstness!(inout              int, real) ==       inout real));
    static assert(is(CopyConstness!(inout const        int, real) == inout const real));
    static assert(is(CopyConstness!(shared             int, real) ==             real));
    static assert(is(CopyConstness!(shared const       int, real) ==       const real));
    static assert(is(CopyConstness!(shared inout       int, real) == inout       real));
    static assert(is(CopyConstness!(shared inout const int, real) == inout const real));
    static assert(is(CopyConstness!(immutable          int, real) ==   immutable real));
}

/**
Returns the inferred type of the loop variable when a variable of type T
is iterated over using a $(D foreach) loop with a single loop variable and
automatically inferred return type.  Note that this may not be the same as
$(D std.range.ElementType!Range) in the case of narrow strings, or if T
has both opApply and a range interface.
*/
template ForeachType(T)
{
    alias ForeachType = ReturnType!(typeof(
    (inout int x = 0)
    {
        foreach (elem; T.init)
        {
            return elem;
        }
        assert(0);
    }));
}

///
@safe unittest
{
    static assert(is(ForeachType!(uint[]) == uint));
    static assert(is(ForeachType!string == immutable(char)));
    static assert(is(ForeachType!(string[string]) == string));
    static assert(is(ForeachType!(inout(int)[]) == inout(int)));
}


/**
 * Strips off all $(D enum)s from type $(D T).
 */
template OriginalType(T)
{
    template Impl(T)
    {
        static if (is(T U == enum)) alias Impl = OriginalType!U;
        else                        alias Impl =              T;
    }

    alias OriginalType = ModifyTypePreservingTQ!(Impl, T);
}

///
@safe unittest
{
    enum E : real { a }
    enum F : E    { a = E.a }
    alias G = const(F);
    static assert(is(OriginalType!E == real));
    static assert(is(OriginalType!F == real));
    static assert(is(OriginalType!G == const real));
}

/**
 * Get the Key type of an Associative Array.
 */
alias KeyType(V : V[K], K) = K;

///
@safe unittest
{
    import std.traits;
    alias Hash = int[string];
    static assert(is(KeyType!Hash == string));
    static assert(is(ValueType!Hash == int));
    KeyType!Hash str = "a"; // str is declared as string
    ValueType!Hash num = 1; // num is declared as int
}

/**
 * Get the Value type of an Associative Array.
 */
alias ValueType(V : V[K], K) = V;

///
@safe unittest
{
    import std.traits;
    alias Hash = int[string];
    static assert(is(KeyType!Hash == string));
    static assert(is(ValueType!Hash == int));
    KeyType!Hash str = "a"; // str is declared as string
    ValueType!Hash num = 1; // num is declared as int
}

/**
 * Returns the corresponding unsigned type for T. T must be a numeric
 * integral type, otherwise a compile-time error occurs.
 */
template Unsigned(T)
{
    template Impl(T)
    {
        static if (is(T : __vector(V[N]), V, size_t N))
            alias Impl = __vector(Impl!V[N]);
        else static if (isUnsigned!T)
            alias Impl = T;
        else static if (isSigned!T && !isFloatingPoint!T)
        {
            static if (is(T == byte )) alias Impl = ubyte;
            static if (is(T == short)) alias Impl = ushort;
            static if (is(T == int  )) alias Impl = uint;
            static if (is(T == long )) alias Impl = ulong;
            static if (is(ucent) && is(T == cent )) alias Impl = ucent;
        }
        else
            static assert(false, "Type " ~ T.stringof ~
                                 " does not have an Unsigned counterpart");
    }

    alias Unsigned = ModifyTypePreservingTQ!(Impl, OriginalType!T);
}

@safe unittest
{
    alias U1 = Unsigned!int;
    alias U2 = Unsigned!(const(int));
    alias U3 = Unsigned!(immutable(int));
    static assert(is(U1 == uint));
    static assert(is(U2 == const(uint)));
    static assert(is(U3 == immutable(uint)));
    static if (is(__vector(int[4])) && is(__vector(uint[4])))
    {
        alias UV1 = Unsigned!(__vector(int[4]));
        alias UV2 = Unsigned!(const(__vector(int[4])));
        static assert(is(UV1 == __vector(uint[4])));
        static assert(is(UV2 == const(__vector(uint[4]))));
    }
    //struct S {}
    //alias U2 = Unsigned!S;
    //alias U3 = Unsigned!double;
    static if (is(ucent))
    {
        alias U4 = Unsigned!cent;
        alias U5 = Unsigned!(const(cent));
        alias U6 = Unsigned!(immutable(cent));
        static assert(is(U4 == ucent));
        static assert(is(U5 == const(ucent)));
        static assert(is(U6 == immutable(ucent)));
    }
}

/**
Returns the largest type, i.e. T such that T.sizeof is the largest.  If more
than one type is of the same size, the leftmost argument of these in will be
returned.
*/
template Largest(T...) if (T.length >= 1)
{
    static if (T.length == 1)
    {
        alias Largest = T[0];
    }
    else static if (T.length == 2)
    {
        static if (T[0].sizeof >= T[1].sizeof)
        {
            alias Largest = T[0];
        }
        else
        {
            alias Largest = T[1];
        }
    }
    else
    {
        alias Largest = Largest!(Largest!(T[0 .. $/2]), Largest!(T[$/2 .. $]));
    }
}

///
@safe unittest
{
    static assert(is(Largest!(uint, ubyte, ushort, real) == real));
    static assert(is(Largest!(ulong, double) == ulong));
    static assert(is(Largest!(double, ulong) == double));
    static assert(is(Largest!(uint, byte, double, short) == double));
    static if (is(ucent))
        static assert(is(Largest!(uint, ubyte, ucent, ushort) == ucent));
}

/**
Returns the corresponding signed type for T. T must be a numeric integral type,
otherwise a compile-time error occurs.
 */
template Signed(T)
{
    template Impl(T)
    {
        static if (is(T : __vector(V[N]), V, size_t N))
            alias Impl = __vector(Impl!V[N]);
        else static if (isSigned!T)
            alias Impl = T;
        else static if (isUnsigned!T)
        {
            static if (is(T == ubyte )) alias Impl = byte;
            static if (is(T == ushort)) alias Impl = short;
            static if (is(T == uint  )) alias Impl = int;
            static if (is(T == ulong )) alias Impl = long;
            static if (is(ucent) && is(T == ucent )) alias Impl = cent;
        }
        else
            static assert(false, "Type " ~ T.stringof ~
                                 " does not have an Signed counterpart");
    }

    alias Signed = ModifyTypePreservingTQ!(Impl, OriginalType!T);
}

///
@safe unittest
{
    alias S1 = Signed!uint;
    static assert(is(S1 == int));
    alias S2 = Signed!(const(uint));
    static assert(is(S2 == const(int)));
    alias S3 = Signed!(immutable(uint));
    static assert(is(S3 == immutable(int)));
    static if (is(ucent))
    {
        alias S4 = Signed!ucent;
        static assert(is(S4 == cent));
    }
}

@safe unittest
{
    static assert(is(Signed!float == float));
    static if (is(__vector(int[4])) && is(__vector(uint[4])))
    {
        alias SV1 = Signed!(__vector(uint[4]));
        alias SV2 = Signed!(const(__vector(uint[4])));
        static assert(is(SV1 == __vector(int[4])));
        static assert(is(SV2 == const(__vector(int[4]))));
    }
}


/**
Returns the most negative value of the numeric type T.
*/
template mostNegative(T)
    if (isNumeric!T || isSomeChar!T || isBoolean!T)
{
    static if (is(typeof(T.min_normal)))
        enum mostNegative = -T.max;
    else static if (T.min == 0)
        enum byte mostNegative = 0;
    else
        enum mostNegative = T.min;
}

///
@safe unittest
{
    static assert(mostNegative!float == -float.max);
    static assert(mostNegative!double == -double.max);
    static assert(mostNegative!real == -real.max);
    static assert(mostNegative!bool == false);
}

///
@safe unittest
{
    foreach (T; TypeTuple!(bool, byte, short, int, long))
        static assert(mostNegative!T == T.min);

    foreach (T; TypeTuple!(ubyte, ushort, uint, ulong, char, wchar, dchar))
        static assert(mostNegative!T == 0);
}

/**
Get the type that a scalar type `T` will $(LINK2 $(ROOT_DIR)spec/type.html#integer-promotions, promote)
to in multi-term arithmetic expressions.
*/
template Promoted(T)
    if (isScalarType!T)
{
    alias Promoted = CopyTypeQualifiers!(T, typeof(T.init + T.init));
}

///
unittest
{
    ubyte a = 3, b = 5;
    static assert(is(typeof(a * b) == Promoted!ubyte));
    static assert(is(Promoted!ubyte == int));

    static assert(is(Promoted!(shared(bool)) == shared(int)));
    static assert(is(Promoted!(const(int)) == const(int)));
    static assert(is(Promoted!double == double));
}

unittest
{
    // promote to int:
    foreach (T; TypeTuple!(bool, byte, ubyte, short, ushort, char, wchar))
    {
        static assert(is(Promoted!T == int));
        static assert(is(Promoted!(shared(const T)) == shared(const int)));
    }

    // already promoted:
    foreach (T; TypeTuple!(int, uint, long, ulong, float, double, real))
    {
        static assert(is(Promoted!T == T));
        static assert(is(Promoted!(immutable(T)) == immutable(T)));
    }
}

//:::::::::::::::::::::::::::::::::::::::::::::::::::::::::::::::::::::::::::://
// Misc.
//:::::::::::::::::::::::::::::::::::::::::::::::::::::::::::::::::::::::::::://

/**
Returns the mangled name of symbol or type $(D sth).

$(D mangledName) is the same as builtin $(D .mangleof) property, except that
the correct names of property functions are obtained.
--------------------
module test;
import std.traits : mangledName;

class C
{
    int value() @property;
}
pragma(msg, C.value.mangleof);      // prints "i"
pragma(msg, mangledName!(C.value)); // prints "_D4test1C5valueMFNdZi"
--------------------
 */
template mangledName(sth...)
    if (sth.length == 1)
{
    static if (is(typeof(sth[0]) X) && is(X == void))
    {
        // sth[0] is a template symbol
        enum string mangledName = removeDummyEnvelope(Dummy!sth.Hook.mangleof);
    }
    else
    {
        enum string mangledName = sth[0].mangleof;
    }
}

private template Dummy(T...) { struct Hook {} }

private string removeDummyEnvelope(string s)
{
    // remove --> S3std6traits ... Z4Hook
    s = s[12 .. $ - 6];

    // remove --> DIGIT+ __T5Dummy
    foreach (i, c; s)
    {
        if (c < '0' || '9' < c)
        {
            s = s[i .. $];
            break;
        }
    }
    s = s[9 .. $]; // __T5Dummy

    // remove --> T | V | S
    immutable kind = s[0];
    s = s[1 .. $];

    if (kind == 'S') // it's a symbol
    {
        /*
         * The mangled symbol name is packed in LName --> Number Name.  Here
         * we are chopping off the useless preceding Number, which is the
         * length of Name in decimal notation.
         *
         * NOTE: n = m + Log(m) + 1;  n = LName.length, m = Name.length.
         */
        immutable n = s.length;
        size_t m_upb = 10;

        foreach (k; 1 .. 5) // k = Log(m_upb)
        {
            if (n < m_upb + k + 1)
            {
                // Now m_upb/10 <= m < m_upb; hence k = Log(m) + 1.
                s = s[k .. $];
                break;
            }
            m_upb *= 10;
        }
    }

    return s;
}

@safe unittest
{
    class C { int value() @property { return 0; } }
    static assert(mangledName!int == int.mangleof);
    static assert(mangledName!C == C.mangleof);
    static assert(mangledName!(C.value)[$ - 12 .. $] == "5valueMFNdZi");
    static assert(mangledName!mangledName == "3std6traits11mangledName");
    static assert(mangledName!removeDummyEnvelope ==
            "_D3std6traits19removeDummyEnvelopeFAyaZAya");
    int x;
  static if (is(typeof({ return x; }) : int delegate() pure))   // issue 9148
    static assert(mangledName!((int a) { return a+x; }) == "DFNaNbNiNfiZi");  // pure nothrow @safe @nogc
  else
    static assert(mangledName!((int a) { return a+x; }) == "DFNbNiNfiZi");  // nothrow @safe @nnogc
}

@system unittest
{
    // @system due to demangle
    // Test for bug 5718
    import std.demangle : demangle;
    int foo;
    auto foo_demangled = demangle(mangledName!foo);
    assert(foo_demangled[0 .. 4] == "int " && foo_demangled[$-3 .. $] == "foo",
        foo_demangled);

    void bar();
    auto bar_demangled = demangle(mangledName!bar);
    assert(bar_demangled[0 .. 5] == "void " && bar_demangled[$-5 .. $] == "bar()");
}



// XXX Select & select should go to another module. (functional or algorithm?)

/**
Aliases itself to $(D T[0]) if the boolean $(D condition) is $(D true)
and to $(D T[1]) otherwise.
 */
template Select(bool condition, T...) if (T.length == 2)
{
    import std.meta : Alias;
    alias Select = Alias!(T[!condition]);
}

///
@safe unittest
{
    // can select types
    static assert(is(Select!(true, int, long) == int));
    static assert(is(Select!(false, int, long) == long));
    static struct Foo {}
    static assert(is(Select!(false, const(int), const(Foo)) == const(Foo)));

    // can select symbols
    int a = 1;
    int b = 2;
    alias selA = Select!(true, a, b);
    alias selB = Select!(false, a, b);
    assert(selA == 1);
    assert(selB == 2);

    // can select (compile-time) expressions
    enum val = Select!(false, -4, 9 - 6);
    static assert(val == 3);
}

/**
If $(D cond) is $(D true), returns $(D a) without evaluating $(D
b). Otherwise, returns $(D b) without evaluating $(D a).
 */
A select(bool cond : true, A, B)(A a, lazy B b) { return a; }
/// Ditto
B select(bool cond : false, A, B)(lazy A a, B b) { return b; }

@safe unittest
{
    real pleasecallme() { return 0; }
    int dontcallme() { assert(0); }
    auto a = select!true(pleasecallme(), dontcallme());
    auto b = select!false(dontcallme(), pleasecallme());
    static assert(is(typeof(a) == real));
    static assert(is(typeof(b) == real));
}

/++
    Determine if a symbol has a given
    $(DDSUBLINK spec/attribute, uda, user-defined attribute).

    See_Also:
        $(LREF getUDAs)
  +/
template hasUDA(alias symbol, alias attribute)
{
    enum hasUDA = getUDAs!(symbol, attribute).length != 0;
}

///
@safe unittest
{
    enum E;
    struct S {}

    @("alpha") int a;
    static assert(hasUDA!(a, "alpha"));
    static assert(!hasUDA!(a, S));
    static assert(!hasUDA!(a, E));

    @(E) int b;
    static assert(!hasUDA!(b, "alpha"));
    static assert(!hasUDA!(b, S));
    static assert(hasUDA!(b, E));

    @E int c;
    static assert(!hasUDA!(c, "alpha"));
    static assert(!hasUDA!(c, S));
    static assert(hasUDA!(c, E));

    @(S, E) int d;
    static assert(!hasUDA!(d, "alpha"));
    static assert(hasUDA!(d, S));
    static assert(hasUDA!(d, E));

    @S int e;
    static assert(!hasUDA!(e, "alpha"));
    static assert(hasUDA!(e, S));
    static assert(!hasUDA!(e, S()));
    static assert(!hasUDA!(e, E));

    @S() int f;
    static assert(!hasUDA!(f, "alpha"));
    static assert(hasUDA!(f, S));
    static assert(hasUDA!(f, S()));
    static assert(!hasUDA!(f, E));

    @(S, E, "alpha") int g;
    static assert(hasUDA!(g, "alpha"));
    static assert(hasUDA!(g, S));
    static assert(hasUDA!(g, E));

    @(100) int h;
    static assert(hasUDA!(h, 100));

    struct Named { string name; }

    @Named("abc") int i;
    static assert(hasUDA!(i, Named));
    static assert(hasUDA!(i, Named("abc")));
    static assert(!hasUDA!(i, Named("def")));

    struct AttrT(T)
    {
        string name;
        T value;
    }

    @AttrT!int("answer", 42) int j;
    static assert(hasUDA!(j, AttrT));
    static assert(hasUDA!(j, AttrT!int));
    static assert(!hasUDA!(j, AttrT!string));

    @AttrT!string("hello", "world") int k;
    static assert(hasUDA!(k, AttrT));
    static assert(!hasUDA!(k, AttrT!int));
    static assert(hasUDA!(k, AttrT!string));

    struct FuncAttr(alias f) { alias func = f; }
    static int fourtyTwo() { return 42; }
    static size_t getLen(string s) { return s.length; }

    @FuncAttr!getLen int l;
    static assert(hasUDA!(l, FuncAttr));
    static assert(!hasUDA!(l, FuncAttr!fourtyTwo));
    static assert(hasUDA!(l, FuncAttr!getLen));
    static assert(!hasUDA!(l, FuncAttr!fourtyTwo()));
    static assert(!hasUDA!(l, FuncAttr!getLen()));

    @FuncAttr!getLen() int m;
    static assert(hasUDA!(m, FuncAttr));
    static assert(!hasUDA!(m, FuncAttr!fourtyTwo));
    static assert(hasUDA!(m, FuncAttr!getLen));
    static assert(!hasUDA!(m, FuncAttr!fourtyTwo()));
    static assert(hasUDA!(m, FuncAttr!getLen()));
}

/++
    Gets the matching $(DDSUBLINK spec/attribute, uda, user-defined attributes)
    from the given symbol.

    If the UDA is a type, then any UDAs of the same type on the symbol will
    match. If the UDA is a template for a type, then any UDA which is an
    instantiation of that template will match. And if the UDA is a value,
    then any UDAs on the symbol which are equal to that value will match.

    See_Also:
        $(LREF hasUDA)
  +/
template getUDAs(alias symbol, alias attribute)
{
    import std.meta : Filter;

    template isDesiredUDA(alias toCheck)
    {
        static if (is(typeof(attribute)) && !__traits(isTemplate, attribute))
        {
            static if (__traits(compiles, toCheck == attribute))
                enum isDesiredUDA = toCheck == attribute;
            else
                enum isDesiredUDA = false;
        }
        else static if (is(typeof(toCheck)))
        {
            static if (__traits(isTemplate, attribute))
                enum isDesiredUDA =  isInstanceOf!(attribute, typeof(toCheck));
            else
                enum isDesiredUDA = is(typeof(toCheck) == attribute);
        }
        else static if (__traits(isTemplate, attribute))
            enum isDesiredUDA = isInstanceOf!(attribute, toCheck);
        else
            enum isDesiredUDA = is(toCheck == attribute);
    }
    alias getUDAs = Filter!(isDesiredUDA, __traits(getAttributes, symbol));
}

///
@safe unittest
{
    struct Attr
    {
        string name;
        int value;
    }

    @Attr("Answer", 42) int a;
    static assert(getUDAs!(a, Attr).length == 1);
    static assert(getUDAs!(a, Attr)[0].name == "Answer");
    static assert(getUDAs!(a, Attr)[0].value == 42);

    @(Attr("Answer", 42), "string", 9999) int b;
    static assert(getUDAs!(b, Attr).length == 1);
    static assert(getUDAs!(b, Attr)[0].name == "Answer");
    static assert(getUDAs!(b, Attr)[0].value == 42);

    @Attr("Answer", 42) @Attr("Pi", 3) int c;
    static assert(getUDAs!(c, Attr).length == 2);
    static assert(getUDAs!(c, Attr)[0].name == "Answer");
    static assert(getUDAs!(c, Attr)[0].value == 42);
    static assert(getUDAs!(c, Attr)[1].name == "Pi");
    static assert(getUDAs!(c, Attr)[1].value == 3);

    static assert(getUDAs!(c, Attr("Answer", 42)).length == 1);
    static assert(getUDAs!(c, Attr("Answer", 42))[0].name == "Answer");
    static assert(getUDAs!(c, Attr("Answer", 42))[0].value == 42);

    static assert(getUDAs!(c, Attr("Answer", 99)).length == 0);

    struct AttrT(T)
    {
        string name;
        T value;
    }

    @AttrT!uint("Answer", 42) @AttrT!int("Pi", 3) @AttrT int d;
    static assert(getUDAs!(d, AttrT).length == 2);
    static assert(getUDAs!(d, AttrT)[0].name == "Answer");
    static assert(getUDAs!(d, AttrT)[0].value == 42);
    static assert(getUDAs!(d, AttrT)[1].name == "Pi");
    static assert(getUDAs!(d, AttrT)[1].value == 3);

    static assert(getUDAs!(d, AttrT!uint).length == 1);
    static assert(getUDAs!(d, AttrT!uint)[0].name == "Answer");
    static assert(getUDAs!(d, AttrT!uint)[0].value == 42);

    static assert(getUDAs!(d, AttrT!int).length == 1);
    static assert(getUDAs!(d, AttrT!int)[0].name == "Pi");
    static assert(getUDAs!(d, AttrT!int)[0].value == 3);

    struct SimpleAttr {}

    @SimpleAttr int e;
    static assert(getUDAs!(e, SimpleAttr).length == 1);
    static assert(is(getUDAs!(e, SimpleAttr)[0] == SimpleAttr));

    @SimpleAttr() int f;
    static assert(getUDAs!(f, SimpleAttr).length == 1);
    static assert(is(typeof(getUDAs!(f, SimpleAttr)[0]) == SimpleAttr));

    struct FuncAttr(alias f) { alias func = f; }
    static int add42(int v) { return v + 42; }
    static string concat(string l, string r) { return l ~ r; }

    @FuncAttr!add42 int g;
    static assert(getUDAs!(g, FuncAttr).length == 1);
    static assert(getUDAs!(g, FuncAttr)[0].func(5) == 47);

    static assert(getUDAs!(g, FuncAttr!add42).length == 1);
    static assert(getUDAs!(g, FuncAttr!add42)[0].func(5) == 47);

    static assert(getUDAs!(g, FuncAttr!add42()).length == 0);

    static assert(getUDAs!(g, FuncAttr!concat).length == 0);
    static assert(getUDAs!(g, FuncAttr!concat()).length == 0);

    @FuncAttr!add42() int h;
    static assert(getUDAs!(h, FuncAttr).length == 1);
    static assert(getUDAs!(h, FuncAttr)[0].func(5) == 47);

    static assert(getUDAs!(h, FuncAttr!add42).length == 1);
    static assert(getUDAs!(h, FuncAttr!add42)[0].func(5) == 47);

    static assert(getUDAs!(h, FuncAttr!add42()).length == 1);
    static assert(getUDAs!(h, FuncAttr!add42())[0].func(5) == 47);

    static assert(getUDAs!(h, FuncAttr!concat).length == 0);
    static assert(getUDAs!(h, FuncAttr!concat()).length == 0);

    @("alpha") @(42) int i;
    static assert(getUDAs!(i, "alpha").length == 1);
    static assert(getUDAs!(i, "alpha")[0] == "alpha");

    static assert(getUDAs!(i, 42).length == 1);
    static assert(getUDAs!(i, 42)[0] == 42);

    static assert(getUDAs!(i, 'c').length == 0);
}

/**
 * Gets all symbols within `symbol` that have the given user-defined attribute.
 * This is not recursive; it will not search for symbols within symbols such as
 * nested structs or unions.
 */
template getSymbolsByUDA(alias symbol, alias attribute) {
    import std.format : format;
    import std.meta : AliasSeq, Filter;

    // translate a list of strings into symbols. mixing in the entire alias
    // avoids trying to access the symbol, which could cause a privacy violation
    template toSymbols(names...) {
        static if (names.length == 0)
            alias toSymbols = AliasSeq!();
        else
            mixin("alias toSymbols = AliasSeq!(symbol.%s, toSymbols!(names[1..$]));"
                  .format(names[0]));
    }

    // filtering out nested class context
    enum noThisMember(string name) = (name != "this");
    alias membersWithoutNestedCC = Filter!(noThisMember, __traits(allMembers, symbol));

    enum hasSpecificUDA(string name) = mixin("hasUDA!(symbol.%s, attribute)".format(name));
    alias membersWithUDA = toSymbols!(Filter!(hasSpecificUDA, membersWithoutNestedCC));

    // if the symbol itself has the UDA, tack it on to the front of the list
    static if (hasUDA!(symbol, attribute))
        alias getSymbolsByUDA = AliasSeq!(symbol, membersWithUDA);
    else
        alias getSymbolsByUDA = membersWithUDA;
}

///
@safe unittest
{
    enum Attr;

    static struct A
    {
        @Attr int a;
        int b;
        @Attr void doStuff() {}
        void doOtherStuff() {}
        static struct Inner
        {
            // Not found by getSymbolsByUDA
            @Attr int c;
        }
    }

    // Finds both variables and functions with the attribute, but
    // doesn't include the variables and functions without it.
    static assert(getSymbolsByUDA!(A, Attr).length == 2);
    // Can access attributes on the symbols returned by getSymbolsByUDA.
    static assert(hasUDA!(getSymbolsByUDA!(A, Attr)[0], Attr));
    static assert(hasUDA!(getSymbolsByUDA!(A, Attr)[1], Attr));

    static struct UDA { string name; }

    static struct B
    {
        @UDA("X")
        int x;
        @UDA("Y")
        int y;
        @(100)
        int z;
    }

    // Finds both UDA attributes.
    static assert(getSymbolsByUDA!(B, UDA).length == 2);
    // Finds one `100` attribute.
    static assert(getSymbolsByUDA!(B, 100).length == 1);
    // Can get the value of the UDA from the return value
    static assert(getUDAs!(getSymbolsByUDA!(B, UDA)[0], UDA)[0].name == "X");

    @UDA("A")
    static struct C
    {
        @UDA("B")
        int d;
    }

    // Also checks the symbol itself
    static assert(getSymbolsByUDA!(C, UDA).length == 2);
    static assert(getSymbolsByUDA!(C, UDA)[0].stringof == "C");
    static assert(getSymbolsByUDA!(C, UDA)[1].stringof == "d");

    static struct D
    {
        int x;
    }

    //Finds nothing if there is no member with specific UDA
    static assert(getSymbolsByUDA!(D,UDA).length == 0);
}

// #15335: getSymbolsByUDA fails if type has private members
@safe unittest
{
    // HasPrivateMembers has, well, private members, one of which has a UDA.
    import std.internal.test.uda : Attr, HasPrivateMembers;
    static assert(getSymbolsByUDA!(HasPrivateMembers, Attr).length == 2);
    static assert(hasUDA!(getSymbolsByUDA!(HasPrivateMembers, Attr)[0], Attr));
    static assert(hasUDA!(getSymbolsByUDA!(HasPrivateMembers, Attr)[1], Attr));
}

// #16387: getSymbolsByUDA works with structs but fails with classes
unittest
{
    enum Attr;
    class A
    {
        @Attr uint a;
    }

    alias res = getSymbolsByUDA!(A, Attr);
    static assert(res.length == 1);
    static assert(res[0].stringof == "a");
}

/**
   Returns: $(D true) iff all types $(D T) are the same.
*/
template allSameType(T...)
{
    static if (T.length <= 1)
    {
        enum bool allSameType = true;
    }
    else
    {
        enum bool allSameType = is(T[0] == T[1]) && allSameType!(T[1..$]);
    }
}

///
@safe unittest
{
    static assert(allSameType!(int, int));
    static assert(allSameType!(int, int, int));
    static assert(allSameType!(float, float, float));
    static assert(!allSameType!(int, double));
    static assert(!allSameType!(int, float, double));
    static assert(!allSameType!(int, float, double, real));
    static assert(!allSameType!(short, int, float, double, real));
}

/**
   Returns: $(D true) iff the type $(D T) can be tested in an $(D
   if)-expression, that is if $(D if (pred(T.init)) {}) is compilable.
*/
enum ifTestable(T, alias pred = a => a) = __traits(compiles, { if (pred(T.init)) {} });

@safe unittest
{
    import std.meta : AliasSeq, allSatisfy;
    static assert(allSatisfy!(ifTestable, AliasSeq!(bool, int, float, double, string)));
    struct BoolWrapper { bool value; }
    static assert(!ifTestable!(bool, a => BoolWrapper(a)));
}

/**
 * Detect whether `X` is a type. Analogous to `is(X)`. This is useful when used
 * in conjunction with other templates, e.g. `allSatisfy!(isType, X)`.
 *
 * Returns:
 *      `true` if `X` is a type, `false` otherwise
 */
template isType(X...) if (X.length == 1)
{
    enum isType = is(X[0]);
}

///
@safe unittest
{
    struct S {
        template Test() {}
    }
    class C {}
    interface I {}
    union U {}
    static assert(isType!int);
    static assert(isType!string);
    static assert(isType!(int[int]));
    static assert(isType!S);
    static assert(isType!C);
    static assert(isType!I);
    static assert(isType!U);

    int n;
    void func(){}
    static assert(!isType!n);
    static assert(!isType!func);
    static assert(!isType!(S.Test));
    static assert(!isType!(S.Test!()));
}

/**
 * Detect whether symbol or type `X` is a function. This is different that finding
 * if a symbol is callable or satisfying `is(X == function)`, it finds
 * specifically if the symbol represents a normal function declaration, i.e.
 * not a delegate or a function pointer.
 *
 * Returns:
 *     `true` if `X` is a function, `false` otherwise
 *
 * See_Also:
 *     Use $(REF isFunctionPointer) or $(REF isDelegate) for detecting those types
 *     respectively.
 */
template isFunction(X...) if (X.length == 1)
{
    static if (is(typeof(&X[0]) U : U*) && is(U == function) ||
               is(typeof(&X[0]) U == delegate))
    {
        // x is a (nested) function symbol.
        enum isFunction = true;
    }
    else static if (is(X[0] T))
    {
        // x is a type.  Take the type of it and examine.
        enum isFunction = is(T == function);
    }
    else
        enum isFunction = false;
}

///
@safe unittest
{
    static void func(){}
    static assert(isFunction!func);

    struct S
    {
        void func(){}
    }
    static assert(isFunction!(S.func));
}

/**
 * Detect whether `X` is a final method or class.
 *
 * Returns:
 *     `true` if `X` is final, `false` otherwise
 */
template isFinal(X...) if (X.length == 1)
{
    static if (is(X[0] == class))
        enum isFinal = __traits(isFinalClass, X[0]);
    else static if (isFunction!X)
        enum isFinal = __traits(isFinalFunction, X[0]);
    else
        enum isFinal = false;
}

///
@safe unittest
{
    class C
    {
        void nf() {}
        static void sf() {}
        final void ff() {}
    }
    final class FC { }

    static assert(!isFinal!(C));
    static assert( isFinal!(FC));

    static assert(!isFinal!(C.nf));
    static assert(!isFinal!(C.sf));
    static assert( isFinal!(C.ff));
}

/++
 + Determines whether the type `S` can be copied.
 + If a type cannot be copied, then code such as `MyStruct x; auto y = x;` will fail to compile.
 + Copying for structs can be disabled by using `@disable this(this)`.
 +
 + Params:
 +  S = The type to check.
 +
 + Returns:
 +  `true` if `S` can be copied. `false` otherwise.
 + ++/
enum isCopyable(S) = is(typeof(
    { S foo = S.init; S copy = foo; }
));

///
@safe unittest
{
    struct S1 {}                        // Fine. Can be copied
    struct S2 {         this(this) {}}  // Fine. Can be copied
    struct S3 {@disable this(this) {}}  // Not fine. Copying is disabled.
    struct S4 {S3 s;}                   // Not fine. A field has copying disabled.

    class C1 {}

    static assert( isCopyable!S1);
    static assert( isCopyable!S2);
    static assert(!isCopyable!S3);
    static assert(!isCopyable!S4);

    static assert(isCopyable!C1);
    static assert(isCopyable!int);
}<|MERGE_RESOLUTION|>--- conflicted
+++ resolved
@@ -1207,26 +1207,14 @@
     {
         template Get(size_t i)
         {
-<<<<<<< HEAD
-            enum get = (PT[i..i+1] __args) => __args[0];
-=======
-            enum ParamName = ParameterIdentifierTuple!(func[0])[i];
             // workaround scope escape check, see
             // https://issues.dlang.org/show_bug.cgi?id=16582
             // should use return scope once available
-            static if (ParamName.length)
-                enum get = (PT[i..i+1]) @trusted
-                {
-                    PT[i]* __pd_val = &mixin(ParamName); // workaround Bugzilla 16582
-                    return *__pd_val;
-                };
-            else // Unnamed parameter
-                enum get = (PT[i..i+1] __args) @trusted
-                {
-                    PT[i]* val = &__args[0]; // workaround Bugzilla 16582
-                    return *val;
-                };
->>>>>>> d8ca14c0
+            enum get = (PT[i..i+1] __args) @trusted
+            {
+                PT[i]* __pd_val = &__args[0]; // workaround Bugzilla 16582
+                return *__pd_val;
+            };
             static if (is(typeof(get())))
                 enum Get = get();
             else
