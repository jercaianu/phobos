--- conflicted
+++ resolved
@@ -2972,7 +2972,7 @@
     public:
         alias name this;
 
-        this(string path) @safe
+        this(string path)
         {
             import std.datetime.systime : FILETIMEToSysTime;
 
@@ -3009,17 +3009,17 @@
             _attributes = fd.dwFileAttributes;
         }
 
-        @property string name() @safe const pure nothrow
+        @property string name() const pure nothrow
         {
             return _name;
         }
 
-        @property bool isDir() @safe const pure nothrow
+        @property bool isDir() const pure nothrow
         {
             return (attributes & FILE_ATTRIBUTE_DIRECTORY) != 0;
         }
 
-        @property bool isFile() @safe const pure nothrow
+        @property bool isFile() const pure nothrow
         {
             //Are there no options in Windows other than directory and file?
             //If there are, then this probably isn't the best way to determine
@@ -3027,37 +3027,37 @@
             return !isDir;
         }
 
-        @property bool isSymlink() @safe const pure nothrow
+        @property bool isSymlink() const pure nothrow
         {
             return (attributes & FILE_ATTRIBUTE_REPARSE_POINT) != 0;
         }
 
-        @property ulong size() @safe const pure nothrow
+        @property ulong size() const pure nothrow
         {
             return _size;
         }
 
-        @property SysTime timeCreated() @safe const pure nothrow
+        @property SysTime timeCreated() const pure nothrow
         {
             return cast(SysTime)_timeCreated;
         }
 
-        @property SysTime timeLastAccessed() @safe const pure nothrow
+        @property SysTime timeLastAccessed() const pure nothrow
         {
             return cast(SysTime)_timeLastAccessed;
         }
 
-        @property SysTime timeLastModified() @safe const pure nothrow
+        @property SysTime timeLastModified() const pure nothrow
         {
             return cast(SysTime)_timeLastModified;
         }
 
-        @property uint attributes() @safe const pure nothrow
+        @property uint attributes() const pure nothrow
         {
             return _attributes;
         }
 
-        @property uint linkAttributes() @safe const pure nothrow
+        @property uint linkAttributes() const pure nothrow
         {
             return _attributes;
         }
@@ -3081,7 +3081,7 @@
     public:
         alias name this;
 
-        this(string path) @safe
+        this(string path)
         {
             if (!path.exists)
                 throw new FileException(path, "File does not exist");
@@ -3098,12 +3098,7 @@
             import std.path : buildPath;
             import std.algorithm.searching : countUntil;
 
-<<<<<<< HEAD
-            fd.d_name[$ - 1] = 0;
-            immutable len = strlen(&fd.d_name[0]);
-=======
             immutable len = fd.d_name[].countUntil(0);
->>>>>>> 2d2592f5
             _name = buildPath(path, fd.d_name[0 .. len]);
 
             _didLStat = false;
@@ -3134,74 +3129,74 @@
             }
         }
 
-        @property string name() @safe const pure nothrow
+        @property string name() const pure nothrow
         {
             return _name;
         }
 
-        @property bool isDir() @safe
+        @property bool isDir()
         {
             _ensureStatOrLStatDone();
 
             return (_statBuf.st_mode & S_IFMT) == S_IFDIR;
         }
 
-        @property bool isFile() @safe
+        @property bool isFile()
         {
             _ensureStatOrLStatDone();
 
             return (_statBuf.st_mode & S_IFMT) == S_IFREG;
         }
 
-        @property bool isSymlink() @safe
+        @property bool isSymlink()
         {
             _ensureLStatDone();
 
             return (_lstatMode & S_IFMT) == S_IFLNK;
         }
 
-        @property ulong size() @safe
+        @property ulong size()
         {
             _ensureStatDone();
             return _statBuf.st_size;
         }
 
-        @property SysTime timeStatusChanged() @safe
+        @property SysTime timeStatusChanged()
         {
             _ensureStatDone();
 
             return statTimeToStdTime!'c'(_statBuf);
         }
 
-        @property SysTime timeLastAccessed() @safe
+        @property SysTime timeLastAccessed()
         {
             _ensureStatDone();
 
             return statTimeToStdTime!'a'(_statBuf);
         }
 
-        @property SysTime timeLastModified() @safe
+        @property SysTime timeLastModified()
         {
             _ensureStatDone();
 
             return statTimeToStdTime!'m'(_statBuf);
         }
 
-        @property uint attributes() @safe
+        @property uint attributes()
         {
             _ensureStatDone();
 
             return _statBuf.st_mode;
         }
 
-        @property uint linkAttributes() @safe
+        @property uint linkAttributes()
         {
             _ensureLStatDone();
 
             return _lstatMode;
         }
 
-        @property stat_t statBuf() @safe
+        @property stat_t statBuf()
         {
             _ensureStatDone();
 
@@ -3698,10 +3693,7 @@
 
 private struct DirIteratorImpl
 {
-<<<<<<< HEAD
-=======
   @safe:
->>>>>>> 2d2592f5
     SpanMode _mode;
     // Whether we should follow symlinked directories while iterating.
     // It also indicates whether we should avoid functions which call
@@ -3713,27 +3705,19 @@
     DirEntry[] _stashed; //used in depth first mode
 
     //stack helpers
-<<<<<<< HEAD
-    void pushExtra(DirEntry de) @safe
-=======
     void pushExtra(DirEntry de)
->>>>>>> 2d2592f5
     {
         _stashed ~= de;
     }
 
     //ditto
-<<<<<<< HEAD
-    bool hasExtra() @safe
-=======
     bool hasExtra()
->>>>>>> 2d2592f5
     {
         return _stashed.length != 0;
     }
 
     //ditto
-    DirEntry popExtra() @safe
+    DirEntry popExtra()
     {
         DirEntry de;
         de = _stashed[$-1];
@@ -3754,28 +3738,19 @@
         {
             import std.path : chainPath;
             auto searchPattern = chainPath(directory, "*.*");
-<<<<<<< HEAD
 
             static auto trustedFindFirstFileW(typeof(searchPattern) pattern, WIN32_FIND_DATAW* findinfo) @trusted
             {
                 return FindFirstFileW(pattern.tempCString!FSChar(), findinfo);
             }
 
-=======
-
-            static auto trustedFindFirstFileW(typeof(searchPattern) pattern, WIN32_FIND_DATAW* findinfo) @trusted
-            {
-                return FindFirstFileW(pattern.tempCString!FSChar(), findinfo);
-            }
-
->>>>>>> 2d2592f5
             HANDLE h = trustedFindFirstFileW(searchPattern, &_findinfo);
             cenforce(h != INVALID_HANDLE_VALUE, directory);
             _stack ~= DirHandle(directory, h);
             return toNext(false, &_findinfo);
         }
 
-        bool next() @safe
+        bool next()
         {
             if (_stack.length == 0)
                 return false;
@@ -3808,10 +3783,6 @@
         void popDirStack() @trusted
         {
             assert(_stack.length != 0);
-<<<<<<< HEAD
-
-=======
->>>>>>> 2d2592f5
             FindClose(_stack[$-1].h);
             _stack.popBack();
         }
@@ -3822,7 +3793,7 @@
                 FindClose(d.h);
         }
 
-        bool mayStepIn() @safe
+        bool mayStepIn()
         {
             return _followSymlink ? _cur.isDir : _cur.isDir && !_cur.isSymlink;
         }
@@ -3835,7 +3806,7 @@
             DIR*   h;
         }
 
-        bool stepIn(string directory) @safe
+        bool stepIn(string directory)
         {
             static auto trustedOpendir(string dir) @trusted
             {
@@ -3871,10 +3842,6 @@
         void popDirStack() @trusted
         {
             assert(_stack.length != 0);
-<<<<<<< HEAD
-
-=======
->>>>>>> 2d2592f5
             closedir(_stack[$-1].h);
             _stack.popBack();
         }
@@ -3885,13 +3852,13 @@
                 closedir(d.h);
         }
 
-        bool mayStepIn() @safe
+        bool mayStepIn()
         {
             return _followSymlink ? _cur.isDir : attrIsDir(_cur.linkAttributes);
         }
     }
 
-    this(R)(R pathname, SpanMode mode, bool followSymlink) @safe
+    this(R)(R pathname, SpanMode mode, bool followSymlink)
         if (isInputRange!R && isSomeChar!(ElementEncodingType!R))
     {
         _mode = mode;
@@ -3920,30 +3887,17 @@
         }
     }
 
-<<<<<<< HEAD
-    @property bool empty() @safe
-    {
-        return (_stashed.length == 0) && (_stack.length == 0);
-    }
-
-    @property DirEntry front() @safe
-=======
     @property bool empty()
     {
         return _stashed.length == 0 && _stack.length == 0;
     }
 
     @property DirEntry front()
->>>>>>> 2d2592f5
     {
         return _cur;
     }
 
-<<<<<<< HEAD
-    void popFront() @safe
-=======
     void popFront()
->>>>>>> 2d2592f5
     {
         switch (_mode)
         {
@@ -3978,7 +3932,7 @@
         }
     }
 
-    ~this() @safe
+    ~this()
     {
         releaseDirStack();
     }
@@ -3988,25 +3942,15 @@
 {
 @safe:
 private:
-<<<<<<< HEAD
-    RefCounted!(DirIteratorImpl, RefCountedAutoInitialize.no) impl;
-=======
     RefCounted!(DirIteratorImpl, RefCountedAutoInitialize.no) impl = void;
->>>>>>> 2d2592f5
     this(string pathname, SpanMode mode, bool followSymlink) @trusted
     {
         impl = typeof(impl)(pathname, mode, followSymlink);
     }
 public:
-<<<<<<< HEAD
-    @property bool empty() @safe { return impl.empty; }
-    @property DirEntry front() @safe { return impl.front; }
-    void popFront() @safe { impl.popFront(); }
-=======
     @property bool empty() { return impl.empty; }
     @property DirEntry front() { return impl.front; }
     void popFront() { impl.popFront(); }
->>>>>>> 2d2592f5
 }
 /++
     Returns an input range of $(D DirEntry) that lazily iterates a given directory,
