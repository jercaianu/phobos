module std.experimental.allocator.building_blocks.ascending_page_allocator;
import std.experimental.allocator.common;

/**
`AscendingPageAllocator` is a fast and safe allocator that rounds all allocations
to multiples of the system's page size. It reserves a range of virtual addresses
(using `mmap` on Posix and `VirtualAlloc` on Windows) and allocates memory at consecutive virtual
addresses.

When a chunk of memory is requested, the allocator finds a range of
virtual pages that satisfy the requested size, changing their protection to
read/write using OS primitives (`mprotect` and `VirtualProtect`, respectively).
The physical memory is allocated on demand, when the pages are accessed.

Deallocation removes any read/write permissions from the target pages
and notifies the OS to reclaim the physical memory, while keeping the virtual
memory.

Because the allocator does not reuse memory, any dangling references to
deallocated memory will always result in deterministically crashing the process.

See_Also:
$(HTTPS microsoft.com/en-us/research/wp-content/uploads/2017/07/snowflake-extended.pdf, Project Snoflake) for the general approach.
*/
struct AscendingPageAllocator
{
    import std.typecons : Ternary;

private:
    size_t pageSize;
    size_t numPages;

    // The start of the virtual address range
    void* data;

    // Keeps track of there the next allocation should start
    void* offset;

    // Number of pages which contain alive objects
    size_t pagesUsed;

    // On allocation requests, we allocate an extra 'extraAllocPages' pages
    // The address up to which we have permissions is stored in 'readWriteLimit'
    void* readWriteLimit;
    enum extraAllocPages = 1000;

public:
    enum uint alignment = 4096;
    /**
    Rounds the mapping size to the next multiple of the page size and calls
    the OS primitive responsible for creating memory mappings: `mmap` on POSIX and
    `VirtualAlloc` on Windows.

    Params:
    n = mapping size in bytes
    */
    this(size_t n)
    {
        version(Posix)
        {
            import core.sys.posix.sys.mman : mmap, MAP_ANON, PROT_NONE,
                MAP_PRIVATE, MAP_FAILED;
            import core.sys.posix.unistd : sysconf, _SC_PAGESIZE;

            pageSize = cast(size_t) sysconf(_SC_PAGESIZE);
            numPages = n.roundUpToMultipleOf(cast(uint) pageSize) / pageSize;
            data = mmap(null, pageSize * numPages, PROT_NONE, MAP_PRIVATE | MAP_ANON, -1, 0);
            if (data == MAP_FAILED)
                assert(0, "Failed to mmap memory");
        }
        else version(Windows)
        {
            import core.sys.windows.windows : VirtualAlloc, PAGE_NOACCESS,
                MEM_RESERVE, GetSystemInfo, SYSTEM_INFO;

            SYSTEM_INFO si;
            GetSystemInfo(&si);
            pageSize = cast(size_t) si.dwPageSize;
            numPages = n.roundUpToMultipleOf(cast(uint) pageSize) / pageSize;
            data = VirtualAlloc(null, pageSize * numPages, MEM_RESERVE, PAGE_NOACCESS);
            if (!data)
                assert(0, "Failed to VirtualAlloc memory");
        }
        else
        {
            static assert(0, "Unsupported OS version");
        }

        offset = data;
        readWriteLimit = data;
    }

    /**
    Rounds the allocation size to the next multiple of the page size.
    The allocation only reserves a range of virtual pages but the actual
    physical memory is allocated on demand, when accessing the memory.

    Params:
    n = Bytes to allocate

    Returns:
    `null` on failure or if the requested size exceeds the remaining capacity.
    */
    void[] allocate(size_t n) @nogc nothrow
    {
        import std.algorithm.comparison : min;

        immutable pagedBytes = numPages * pageSize;
        size_t goodSize = goodAllocSize(n);
        if (goodSize > pagedBytes || offset - data > pagedBytes - goodSize)
            return null;

        if (offset + goodSize > readWriteLimit)
        {
            void* newReadWriteLimit = min(data + pagedBytes, offset + goodSize + extraAllocPages * pageSize);
            if (newReadWriteLimit != readWriteLimit)
            {
                assert(newReadWriteLimit > readWriteLimit);
                version(Posix)
                {
                    import core.sys.posix.sys.mman : mprotect, PROT_WRITE, PROT_READ;

                    auto ret = mprotect(readWriteLimit, newReadWriteLimit - readWriteLimit, PROT_WRITE | PROT_READ);
                    if (ret != 0)
                        return null;
                }
                else version(Windows)
                {
                    import core.sys.windows.windows : VirtualAlloc, MEM_COMMIT, PAGE_READWRITE;

                    auto ret = VirtualAlloc(readWriteLimit, newReadWriteLimit - readWriteLimit,
                        MEM_COMMIT, PAGE_READWRITE);
                    if (!ret)
                        return null;
                }
                else
                {
                    static assert(0, "Unsupported OS");
                }

                readWriteLimit = newReadWriteLimit;
            }
        }

        void* result = offset;
        offset += goodSize;
        pagesUsed += goodSize / pageSize;

        return cast(void[]) result[0 .. n];
    }

    /**
    Rounds the allocation size to the next multiple of the page size.
    The allocation only reserves a range of virtual pages but the actual
    physical memory is allocated on demand, when accessing the memory.

    The allocated memory is aligned to the specified alignment `a`.

    Params:
    n = Bytes to allocate
    a = Alignment

    Returns:
    `null` on failure or if the requested size exceeds the remaining capacity.
    */
    void[] alignedAllocate(size_t n, uint a) @nogc nothrow
    {
        void* alignedStart = cast(void*) roundUpToMultipleOf(cast(size_t) offset, a);
        assert(alignedStart.alignedAt(a));
        immutable pagedBytes = numPages * pageSize;
        size_t goodSize = goodAllocSize(n);
        if (goodSize > pagedBytes ||
            alignedStart - data > pagedBytes - goodSize)
            return null;

        auto oldOffset = offset;
        offset = alignedStart;
        auto result = allocate(n);
        if (!result)
            offset = oldOffset;
        return result;
    }

    /**
    Rounds the requested size to the next multiple of the page size.
    */
    size_t goodAllocSize(size_t n) @nogc nothrow
    {
        return n.roundUpToMultipleOf(cast(uint) pageSize);
    }

    /**
    Decommit all physical memory associated with the buffer given as parameter,
    but keep the range of virtual addresses.

    On POSIX systems `deallocate` calls `mmap` with `MAP_FIXED' a second time to decommit the memory.
    On Windows, it uses `VirtualFree` with `MEM_DECOMMIT`.
    */
    version(Posix)
    {
        bool deallocate(void[] buf) @nogc nothrow
        {
            import core.sys.posix.sys.mman : mmap, MAP_FAILED, MAP_PRIVATE,
                MAP_ANON, MAP_FIXED, PROT_NONE, munmap;

            size_t goodSize = goodAllocSize(buf.length);
            auto ptr = mmap(buf.ptr, goodSize, PROT_NONE, MAP_ANON | MAP_PRIVATE | MAP_FIXED, -1, 0);
            if (ptr == MAP_FAILED)
                 return false;

            pagesUsed -= goodSize / pageSize;
            return true;
        }
    }
    else version(Windows)
    {
        bool deallocate(void[] buf) @nogc nothrow
        {
            import core.sys.windows.windows : VirtualFree, MEM_RELEASE, MEM_DECOMMIT;

            size_t goodSize = goodAllocSize(buf.length);
            auto ret = VirtualFree(buf.ptr, goodSize, MEM_DECOMMIT);
            if (ret == 0)
                 return false;

            pagesUsed -= goodSize / pageSize;
            return true;
        }
    }
    else
    {
        static assert(0, "Unsupported OS");
    }

    /**
    Returns `Ternary.yes` if the passed buffer is inside the range of virtual adresses.
    Does not guarantee that the passed buffer is still valid.
    */
    Ternary owns(void[] buf) @nogc nothrow
    {
        if (!data)
            return Ternary.no;
        return Ternary(buf.ptr >= data && buf.ptr < buf.ptr + numPages * pageSize);
    }

    /**
    Removes the memory mapping causing all physical memory to be decommited and
    the virtual address space to be reclaimed.
    */
    bool deallocateAll() @nogc nothrow
    {
        version(Posix)
        {
            import core.sys.posix.sys.mman : munmap;
            auto ret = munmap(data, numPages * pageSize);
            if (ret != 0)
                assert(0, "Failed to unmap memory, munmap failure");
        }
        else version(Windows)
        {
            import core.sys.windows.windows : VirtualFree, MEM_RELEASE;
            auto ret = VirtualFree(data, 0, MEM_RELEASE);
            if (ret == 0)
                assert(0, "Failed to unmap memory, VirtualFree failure");
        }
        else
        {
            assert(0, "Unsupported OS version");
        }
        data = null;
        offset = null;
        return true;
    }

    /**
    Returns the available size for further allocations in bytes.
    */
    size_t getAvailableSize() @nogc nothrow
    {
        return numPages * pageSize + data - offset;
    }

    /**
    If the passed buffer is not the last allocation, then `delta` can be
    at most the number of bytes left on the last page.
    Otherwise, we can expand the last allocation until the end of the virtual
    address range.
    */
    bool expand(ref void[] b, size_t delta) @nogc nothrow
    {
        import std.algorithm.comparison : min;

        if (!delta) return true;
        if (b is null) return false;

        size_t goodSize = goodAllocSize(b.length);
        size_t bytesLeftOnPage = goodSize - b.length;
        if (b.ptr + goodSize != offset && delta > bytesLeftOnPage)
            return false;

        size_t extraPages = 0;

        if (delta > bytesLeftOnPage)
        {
            extraPages = goodAllocSize(delta - bytesLeftOnPage) / pageSize;
        }
        else
        {
            b = cast(void[]) b.ptr[0 .. b.length + delta];
            return true;
        }

        if (extraPages > numPages || offset - data > pageSize * (numPages - extraPages))
            return false;

        void* newPtrEnd = b.ptr + goodSize + extraPages * pageSize;
        if (newPtrEnd > readWriteLimit)
        {
            void* newReadWriteLimit = min(data + numPages * pageSize, newPtrEnd + extraAllocPages * pageSize);
            if (newReadWriteLimit > readWriteLimit)
            {
                version(Posix)
                {
                    import core.sys.posix.sys.mman : mprotect, PROT_READ, PROT_WRITE;

                    auto ret = mprotect(readWriteLimit, newReadWriteLimit - readWriteLimit, PROT_READ | PROT_WRITE);
                    if (ret != 0)
                        return false;
                }
                else version(Windows)
                {
                    import core.sys.windows.windows : VirtualAlloc, PAGE_READWRITE, MEM_COMMIT;
                    auto ret = VirtualAlloc(readWriteLimit, newReadWriteLimit - readWriteLimit,
                        MEM_COMMIT, PAGE_READWRITE);
                    if (!ret)
                        return false;
                }
                else
                {
                    assert(0, "Unsupported OS version");
                }
                readWriteLimit = newReadWriteLimit;
            }
        }

        pagesUsed += extraPages;
        offset += extraPages * pageSize;
        b = cast(void[]) b.ptr[0 .. b.length + delta];
        return true;
    }

    /**
    Returns `Ternary.yes` if the allocator does not contain any alive objects
    and `Ternary.no` otherwise.
    */
    Ternary empty() @nogc nothrow
    {
        return Ternary(pagesUsed == 0);
    }

    /**
    Unmaps the whole virtual address range on destruction.
    */
    ~this() @nogc nothrow
    {
        if (data)
            deallocateAll();
    }
}

/**
`SharedAscendingPageAllocator` is the threadsafe version of `AscendingPageAllocator`.
*/
shared struct SharedAscendingPageAllocator
{
    import std.typecons : Ternary;
    import core.internal.spinlock : AlignedSpinLock, SpinLock;

private:
    size_t pageSize;
    size_t numPages;

    // The start of the virtual address range
    shared void* data;

    // Keeps track of there the next allocation should start
    shared void* offset;

    // On allocation requests, we allocate an extra 'extraAllocPages' pages
    // The address up to which we have permissions is stored in 'readWriteLimit'
    shared void* readWriteLimit;
    enum extraAllocPages = 1000;
    AlignedSpinLock lock;

public:
    enum uint alignment = 4096;
    /**
    Rounds the mapping size to the next multiple of the page size and calls
    the OS primitive responsible for creating memory mappings: `mmap` on POSIX and
    `VirtualAlloc` on Windows.

    Params:
    n = mapping size in bytes
    */
    this(size_t n)
    {
        lock = AlignedSpinLock(SpinLock.Contention.lengthy);
        version(Posix)
        {
            import core.sys.posix.sys.mman : mmap, MAP_ANON, PROT_NONE,
                MAP_PRIVATE, MAP_FAILED;
            import core.sys.posix.unistd : sysconf, _SC_PAGESIZE;

            pageSize = cast(size_t) sysconf(_SC_PAGESIZE);
            numPages = n.roundUpToMultipleOf(cast(uint) pageSize) / pageSize;
            data = cast(shared(void*)) mmap(null, pageSize * numPages, PROT_NONE, MAP_ANON | MAP_PRIVATE, -1, 0);
            if (data == MAP_FAILED)
                assert(0, "Failed to mmap memory");
        }
        else version(Windows)
        {
            import core.sys.windows.windows : VirtualAlloc, PAGE_NOACCESS,
                MEM_RESERVE, GetSystemInfo, SYSTEM_INFO;

            SYSTEM_INFO si;
            GetSystemInfo(&si);
            pageSize = cast(size_t) si.dwPageSize;
            numPages = n.roundUpToMultipleOf(cast(uint) pageSize) / pageSize;
            data = cast(shared(void*))VirtualAlloc(null, pageSize * numPages, MEM_RESERVE, PAGE_NOACCESS);
            if (!data)
                assert(0, "Failed to VirtualAlloc memory");
        }
        else
        {
            static assert(0, "Unsupported OS version");
        }

        offset = data;
        readWriteLimit = data;
    }

    /**
    Rounds the allocation size to the next multiple of the page size.
    The allocation only reserves a range of virtual pages but the actual
    physical memory is allocated on demand, when accessing the memory.

    Params:
    n = Bytes to allocate

    Returns:
    `null` on failure or if the requested size exceeds the remaining capacity.
    */
    void[] allocate(size_t n) @nogc nothrow
    {
        return allocateImpl(n, 1);
    }

    /**
    Rounds the allocation size to the next multiple of the page size.
    The allocation only reserves a range of virtual pages but the actual
    physical memory is allocated on demand, when accessing the memory.

    The allocated memory is aligned to the specified alignment `a`.

    Params:
    n = Bytes to allocate
    a = Alignment

    Returns:
    `null` on failure or if the requested size exceeds the remaining capacity.
    */
    void[] alignedAllocate(size_t n, uint a) @nogc nothrow
    {
        return allocateImpl(n, a);
    }

<<<<<<< HEAD
    private void[] allocateImpl(size_t n, uint a)
=======
    private void[] allocateImpl(size_t n, uint a) @nogc nothrow
>>>>>>> 82315608
    {
        import std.algorithm.comparison : min;

        immutable pagedBytes = numPages * pageSize;
        size_t goodSize = goodAllocSize(n);
        if (goodSize > pagedBytes)
            return null;

        void* localResult;
        void* localOldLimit;
        size_t localExtraAlloc;

        lock.lock();
        void* alignedStart = cast(void*) roundUpToMultipleOf(cast(size_t) offset, a);
        assert(alignedStart.alignedAt(a));
        if (alignedStart - data > pagedBytes - goodSize)
        {
            lock.unlock();
            return null;
        }

        offset = cast(shared(void*)) (alignedStart + goodSize);
        localResult = alignedStart;
        if (offset > readWriteLimit)
        {
            void* newReadWriteLimit = min(cast(void*) data + pagedBytes, cast(void*) offset + extraAllocPages * pageSize);
            assert(newReadWriteLimit > readWriteLimit);
            localExtraAlloc = newReadWriteLimit - readWriteLimit;
            localOldLimit = cast(void*) readWriteLimit;
            readWriteLimit = cast(shared(void*)) newReadWriteLimit;
        }
        lock.unlock();

        if (localExtraAlloc != 0)
        {
            version(Posix)
            {
                import core.sys.posix.sys.mman : mprotect, PROT_WRITE, PROT_READ;

                auto ret = mprotect(localOldLimit, localExtraAlloc, PROT_WRITE | PROT_READ);
                if (ret != 0)
                    return null;
            }
            else version(Windows)
            {
                import core.sys.windows.windows : VirtualAlloc, MEM_COMMIT, PAGE_READWRITE;

                auto ret = VirtualAlloc(localOldLimit, localExtraAlloc, MEM_COMMIT, PAGE_READWRITE);
                if (!ret)
                    return null;
            }
            else
            {
                static assert(0, "Unsupported OS");
            }
        }

        return cast(void[]) localResult[0 .. n];
    }

    /**
    Rounds the requested size to the next multiple of the page size.
    */
    size_t goodAllocSize(size_t n) @nogc nothrow
    {
        return n.roundUpToMultipleOf(cast(uint) pageSize);
    }

    /**
    Decommit all physical memory associated with the buffer given as parameter,
    but keep the range of virtual addresses.

    On POSIX systems `deallocate` calls `mmap` with `MAP_FIXED' a second time to decommit the memory.
    On Windows, it uses `VirtualFree` with `MEM_DECOMMIT`.
    */
    version(Posix)
    {
        bool deallocate(void[] buf) @nogc nothrow
        {
            import core.sys.posix.sys.mman : mmap, MAP_FAILED, MAP_PRIVATE,
                MAP_ANON, MAP_FIXED, PROT_NONE, munmap;

            size_t goodSize = goodAllocSize(buf.length);
            auto ptr = mmap(buf.ptr, goodSize, PROT_NONE, MAP_ANON | MAP_PRIVATE | MAP_FIXED, -1, 0);
            if (ptr == MAP_FAILED)
                 return false;

            return true;
        }
    }
    else version(Windows) @nogc nothrow
    {
        bool deallocate(void[] buf)
        {
            import core.sys.windows.windows : VirtualFree, MEM_RELEASE, MEM_DECOMMIT;

            size_t goodSize = goodAllocSize(buf.length);
            auto ret = VirtualFree(buf.ptr, goodSize, MEM_DECOMMIT);
            if (ret == 0)
                 return false;

            return true;
        }
    }
    else
    {
        static assert(0, "Unsupported OS");
    }

    /**
    If the passed buffer is not the last allocation, then `delta` can be
    at most the number of bytes left on the last page.
    Otherwise, we can expand the last allocation until the end of the virtual
    address range.
    */
<<<<<<< HEAD
    bool expand(ref void[] b, size_t delta)
=======
    bool expand(ref void[] b, size_t delta) @nogc nothrow
>>>>>>> 82315608
    {
        import std.algorithm.comparison : min;

        if (!delta) return true;
<<<<<<< HEAD
        if (!b.ptr) return false;
=======
        if (b is null) return false;
>>>>>>> 82315608

        size_t goodSize = goodAllocSize(b.length);
        size_t bytesLeftOnPage = goodSize - b.length;
        if (bytesLeftOnPage >= delta)
        {
            b = cast(void[]) b.ptr[0 .. b.length + delta];
            return true;
        }

        lock.lock();
        if (b.ptr + goodSize != offset)
        {
            lock.unlock();
            return false;
        }

        size_t extraPages = goodAllocSize(delta - bytesLeftOnPage) / pageSize;
        if (extraPages > numPages || offset - data > pageSize * (numPages - extraPages))
        {
            lock.unlock();
            return false;
        }

        size_t localExtraAlloc;
        void* localOldLimit;

        offset = cast(shared(void*)) b.ptr + goodSize + extraPages * pageSize;
        if (offset > readWriteLimit)
        {
            void* newReadWriteLimit = cast(void*) min(data + numPages * pageSize, offset + extraAllocPages * pageSize);
            assert(newReadWriteLimit > readWriteLimit);

            localExtraAlloc = newReadWriteLimit - readWriteLimit;
            localOldLimit = cast(void*) readWriteLimit;
            readWriteLimit = cast(shared(void*)) newReadWriteLimit;
        }
        lock.unlock();

        if (localExtraAlloc != 0)
        {
            version(Posix)
            {
                import core.sys.posix.sys.mman : mprotect, PROT_READ, PROT_WRITE;

                auto ret = mprotect(localOldLimit, localExtraAlloc, PROT_READ | PROT_WRITE);
                if (ret != 0)
                    return false;
            }
            else version(Windows)
            {
                import core.sys.windows.windows : VirtualAlloc, PAGE_READWRITE, MEM_COMMIT;
                auto ret = VirtualAlloc(localOldLimit, localExtraAlloc, MEM_COMMIT, PAGE_READWRITE);
                if (!ret)
                    return false;
            }
            else
            {
                assert(0, "Unsupported OS version");
            }
        }

        b = cast(void[]) b.ptr[0 .. b.length + delta];
        return true;
    }

    /**
    Returns `Ternary.yes` if the passed buffer is inside the range of virtual adresses.
    Does not guarantee that the passed buffer is still valid.
    */
    Ternary owns(void[] buf) @nogc nothrow
    {
        if (!data)
            return Ternary.no;
        return Ternary(buf.ptr >= data && buf.ptr < buf.ptr + numPages * pageSize);
    }

    /**
    Removes the memory mapping causing all physical memory to be decommited and
    the virtual address space to be reclaimed.
    */
    bool deallocateAll() @nogc nothrow
    {
        version(Posix)
        {
            import core.sys.posix.sys.mman : munmap;
            auto ret = munmap(cast(void*) data, numPages * pageSize);
            if (ret != 0)
                assert(0, "Failed to unmap memory, munmap failure");
        }
        else version(Windows)
        {
            import core.sys.windows.windows : VirtualFree, MEM_RELEASE;
            auto ret = VirtualFree(cast(void*) data, 0, MEM_RELEASE);
            if (ret == 0)
                assert(0, "Failed to unmap memory, VirtualFree failure");
        }
        else
        {
            assert(0, "Unsupported OS version");
        }
        data = null;
        offset = null;
        return true;
    }
}

version (unittest)
{
    static void testrw(void[] b)
    {
        ubyte* buf = cast(ubyte*) b.ptr;
        buf[0] = 100;
        assert(buf[0] == 100);
        buf[b.length - 1] = 101;
        assert(buf[b.length - 1] == 101);
    }

    static size_t getPageSize()
    {
        size_t pageSize;
        version(Posix)
        {
            import core.sys.posix.unistd : sysconf, _SC_PAGESIZE;

            pageSize = cast(size_t) sysconf(_SC_PAGESIZE);
        }
        else version(Windows)
        {
            import core.sys.windows.windows : GetSystemInfo, SYSTEM_INFO;

            SYSTEM_INFO si;
            GetSystemInfo(&si);
            pageSize = cast(size_t) si.dwPageSize;
        }
        return pageSize;
    }
}

@system unittest
{
    static void testAlloc(Allocator)(ref Allocator a)
    {
        import std.traits : hasMember;

        size_t pageSize = getPageSize();

        void[] b1 = a.allocate(1);
<<<<<<< HEAD

        static if (hasMember!(Allocator, "getAvailableSize"))
        assert(a.getAvailableSize() == 3 * pageSize);

        testrw(b1);
        void[] b2 = a.allocate(2);

        static if (hasMember!(Allocator, "getAvailableSize"))
        assert(a.getAvailableSize() == 2 * pageSize);

        testrw(b2);
        void[] b3 = a.allocate(pageSize + 1);

        static if (hasMember!(Allocator, "getAvailableSize"))
        assert(a.getAvailableSize() == 0);

        testrw(b3);
        assert(b1.length == 1);
        assert(b2.length == 2);
        assert(b3.length == pageSize + 1);

=======

        static if (hasMember!(Allocator, "getAvailableSize"))
        assert(a.getAvailableSize() == 3 * pageSize);

        testrw(b1);
        void[] b2 = a.allocate(2);

        static if (hasMember!(Allocator, "getAvailableSize"))
        assert(a.getAvailableSize() == 2 * pageSize);

        testrw(b2);
        void[] b3 = a.allocate(pageSize + 1);

        static if (hasMember!(Allocator, "getAvailableSize"))
        assert(a.getAvailableSize() == 0);

        testrw(b3);
        assert(b1.length == 1);
        assert(b2.length == 2);
        assert(b3.length == pageSize + 1);

>>>>>>> 82315608
        assert(a.offset - a.data == 4 * pageSize);
        void[] b4 = a.allocate(4);
        assert(!b4);

        a.deallocate(b1);
        assert(a.data);
        a.deallocate(b2);
        assert(a.data);
        a.deallocate(b3);
    }

    size_t pageSize = getPageSize();
    AscendingPageAllocator a = AscendingPageAllocator(4 * pageSize);
    shared SharedAscendingPageAllocator aa = SharedAscendingPageAllocator(4 * pageSize);

    testAlloc(a);
    testAlloc(aa);
}

@system unittest
{
    size_t pageSize = getPageSize();
    size_t numPages = 26214;
    AscendingPageAllocator a = AscendingPageAllocator(numPages * pageSize);
    foreach (i; 0 .. numPages)
    {
        void[] buf = a.allocate(pageSize);
        assert(buf.length == pageSize);
        testrw(buf);
        a.deallocate(buf);
    }

    assert(!a.allocate(1));
    assert(a.getAvailableSize() == 0);
}

@system unittest
{
    size_t pageSize = getPageSize();
    size_t numPages = 26214;
    uint alignment = cast(uint) pageSize;
    AscendingPageAllocator a = AscendingPageAllocator(numPages * pageSize);

    foreach (i; 0 .. numPages)
    {
        void[] buf = a.alignedAllocate(pageSize, alignment);
        assert(buf.length == pageSize);
        testrw(buf);
        a.deallocate(buf);
    }

    assert(!a.allocate(1));
    assert(a.getAvailableSize() == 0);
}

@system unittest
{
    static void testAlloc(Allocator)(ref Allocator a)
    {
        import std.traits : hasMember;

        size_t pageSize = getPageSize();
        size_t numPages = 5;
        uint alignment = cast(uint) pageSize;

        void[] b1 = a.allocate(pageSize / 2);
        assert(b1.length == pageSize / 2);

        void[] b2 = a.alignedAllocate(pageSize / 2, alignment);
        assert(a.expand(b1, pageSize / 2));
        assert(a.expand(b1, 0));
        assert(!a.expand(b1, 1));
        testrw(b1);

        assert(a.expand(b2, pageSize / 2));
        testrw(b2);
        assert(b2.length == pageSize);

<<<<<<< HEAD
        static if(hasMember!(Allocator, "getAvailableSize"))
=======
        static if (hasMember!(Allocator, "getAvailableSize"))
>>>>>>> 82315608
        assert(a.getAvailableSize() == pageSize * 3);

        void[] b3 = a.allocate(pageSize / 2);
        assert(a.reallocate(b1, b1.length));
        assert(a.reallocate(b2, b2.length));
        assert(a.reallocate(b3, b3.length));

        assert(b3.length == pageSize / 2);
        testrw(b3);
        assert(a.expand(b3, pageSize / 4));
        testrw(b3);
        assert(a.expand(b3, 0));
        assert(b3.length == pageSize / 2 + pageSize / 4);
        assert(a.expand(b3, pageSize / 4 - 1));
        testrw(b3);
        assert(a.expand(b3, 0));
        assert(b3.length == pageSize - 1);
        assert(a.expand(b3, 2));
        assert(a.expand(b3, 0));

<<<<<<< HEAD
        static if(hasMember!(Allocator, "getAvailableSize"))
=======
        static if (hasMember!(Allocator, "getAvailableSize"))
>>>>>>> 82315608
        assert(a.getAvailableSize() == pageSize);

        assert(b3.length == pageSize + 1);
        testrw(b3);

        assert(a.reallocate(b1, b1.length));
        assert(a.reallocate(b2, b2.length));
        assert(a.reallocate(b3, b3.length));

        assert(a.reallocate(b3, 2 * pageSize));
        testrw(b3);
        assert(a.reallocate(b1, pageSize - 1));
        testrw(b1);
        assert(a.expand(b1, 1));
        testrw(b1);
        assert(!a.expand(b1, 1));

        a.deallocate(b1);
        a.deallocate(b2);
        a.deallocate(b3);
    }

    size_t pageSize = getPageSize();
    size_t numPages = 5;
    uint alignment = cast(uint) pageSize;
    AscendingPageAllocator a = AscendingPageAllocator(numPages * pageSize);
    shared SharedAscendingPageAllocator aa = SharedAscendingPageAllocator(numPages * pageSize);

    testAlloc(a);
    testAlloc(aa);
}

@system unittest
{
    size_t pageSize = getPageSize();
    size_t numPages = 21000;
    enum testNum = 100;
    enum allocPages = 10;
    void[][testNum] buf;
    AscendingPageAllocator a = AscendingPageAllocator(numPages * pageSize);

    for (int i = 0; i < numPages; i += testNum * allocPages)
    {
<<<<<<< HEAD
        for (int j = 0; j < testNum; j++)
=======
        foreach (j; 0 .. testNum)
>>>>>>> 82315608
        {
            buf[j] = a.allocate(pageSize * allocPages);
            testrw(buf[j]);
        }

<<<<<<< HEAD
        for (int j = 0; j < testNum; j++)
=======
        foreach (j; 0 .. testNum)
>>>>>>> 82315608
        {
            a.deallocate(buf[j]);
        }
    }
}

@system unittest
{
    size_t pageSize = getPageSize();
    size_t numPages = 21000;
    enum testNum = 100;
    enum allocPages = 10;
    void[][testNum] buf;
    shared SharedAscendingPageAllocator a = SharedAscendingPageAllocator(numPages * pageSize);

    for (int i = 0; i < numPages; i += testNum * allocPages)
    {
        foreach (j; 0 .. testNum)
        {
            buf[j] = a.allocate(pageSize * allocPages);
            testrw(buf[j]);
        }

        foreach (j; 0 .. testNum)
        {
            a.deallocate(buf[j]);
        }
    }
}

@system unittest
{
    size_t pageSize = getPageSize();
    enum numPages = 2;
    AscendingPageAllocator a = AscendingPageAllocator(numPages * pageSize);
    void[] b = a.allocate((numPages + 1) * pageSize);
    assert(b is null);
    b = a.allocate(1);
    assert(b.length == 1);
    assert(a.getAvailableSize() == pageSize);
    a.deallocateAll();
    assert(!a.data && !a.offset);
}

@system unittest
{
    size_t pageSize = getPageSize();
    enum numPages = 26;
    AscendingPageAllocator a = AscendingPageAllocator(numPages * pageSize);
    uint alignment = cast(uint) ((numPages / 2) * pageSize);
    void[] b = a.alignedAllocate(pageSize, alignment);
    assert(b.length == pageSize);
    testrw(b);
    assert(b.ptr.alignedAt(alignment));
    a.deallocateAll();
    assert(!a.data && !a.offset);
}

@system unittest
{
    size_t pageSize = getPageSize();
    enum numPages = 10;
    AscendingPageAllocator a = AscendingPageAllocator(numPages * pageSize);
    uint alignment = cast(uint) (2 * pageSize);

    void[] b1 = a.alignedAllocate(pageSize, alignment);
    assert(b1.length == pageSize);
    testrw(b1);
    assert(b1.ptr.alignedAt(alignment));

    void[] b2 = a.alignedAllocate(pageSize, alignment);
    assert(b2.length == pageSize);
    testrw(b2);
    assert(b2.ptr.alignedAt(alignment));

    void[] b3 = a.alignedAllocate(pageSize, alignment);
    assert(b3.length == pageSize);
    testrw(b3);
    assert(b3.ptr.alignedAt(alignment));

    void[] b4 = a.allocate(pageSize);
    assert(b4.length == pageSize);
    testrw(b4);

    assert(a.deallocate(b1));
    assert(a.deallocate(b2));
    assert(a.deallocate(b3));
    assert(a.deallocate(b4));

    a.deallocateAll();
    assert(!a.data && !a.offset);
}

@system unittest
{
    import core.thread : ThreadGroup;
<<<<<<< HEAD
    import core.atomic : atomicOp;
    import std.algorithm;
    enum numThreads = 100;

    import core.internal.spinlock : SpinLock;
    SpinLock lock = SpinLock(SpinLock.Contention.lengthy);


=======
    import std.algorithm.sorting : sort;
    import core.internal.spinlock : SpinLock;

    enum numThreads = 100;
    SpinLock lock = SpinLock(SpinLock.Contention.lengthy);
>>>>>>> 82315608
    ulong[numThreads] ptrVals;
    size_t count = 0;
    shared SharedAscendingPageAllocator a = SharedAscendingPageAllocator(4096 * numThreads);

    void fun()
    {
        void[] b = a.allocate(4000);
        assert(b.length == 4000);

        assert(a.expand(b, 96));
        assert(b.length == 4096);

        lock.lock();
        ptrVals[count] = cast(ulong) b.ptr;
        count++;
        lock.unlock();
    }

    auto tg = new ThreadGroup;
    foreach (i; 0 .. numThreads)
    {
        tg.create(&fun);
    }
    tg.joinAll();

    ptrVals[].sort();
<<<<<<< HEAD
    for (int i = 0; i < numThreads - 1; i++) {
=======
    foreach (i; 0 .. numThreads - 1)
    {
>>>>>>> 82315608
        assert(ptrVals[i] + 4096 == ptrVals[i + 1]);
    }
}

@system unittest
{
    import core.thread : ThreadGroup;
<<<<<<< HEAD
    import core.atomic : atomicOp;
    import std.algorithm : sort;
=======
    import std.algorithm.sorting : sort;
>>>>>>> 82315608
    import core.internal.spinlock : SpinLock;

    SpinLock lock = SpinLock(SpinLock.Contention.lengthy);
    enum numThreads = 100;
    void[][numThreads] buf;
<<<<<<< HEAD
    ulong[numThreads] ptrVals;
    size_t count = 0;
    shared SharedAscendingPageAllocator a = SharedAscendingPageAllocator(2 * 4096 * numThreads);

    void fun()
    {
        void[] b = a.allocate(4000);
        assert(b.length == 4000);

        assert(a.expand(b, 96));
        assert(b.length == 4096);

        a.expand(b, 4096);
        assert(b.length == 4096 || b.length == 8192);
=======
    size_t count = 0;
    shared SharedAscendingPageAllocator a = SharedAscendingPageAllocator(5 * 4096 * numThreads);

    void fun()
    {
        void[] b = a.allocate(4096 + 4000);
        assert(b.length == 4000 + 4096);

        assert(a.expand(b, 96));
        assert(b.length == 8192);

        a.expand(b, 4096);
        assert(b.length == 12288 || b.length == 8192);
>>>>>>> 82315608

        lock.lock();
        buf[count] = b;
        count++;
        lock.unlock();
    }

    auto tg = new ThreadGroup;
    foreach (i; 0 .. numThreads)
    {
        tg.create(&fun);
    }
    tg.joinAll();

    sort!((a, b) => a.ptr < b.ptr)(buf[0 .. 100]);
<<<<<<< HEAD
    for (int i = 0; i < numThreads - 1; i++) {
=======
    foreach (i; 0 .. numThreads - 1)
    {
        assert(buf[i].ptr + buf[i].length == buf[i + 1].ptr);
    }
}

@system unittest
{
    import core.thread : ThreadGroup;
    import std.algorithm.sorting : sort;
    import core.internal.spinlock : SpinLock;

    SpinLock lock = SpinLock(SpinLock.Contention.lengthy);
    enum numThreads = 100;
    void[][numThreads] buf;
    size_t count = 0;
    shared SharedAscendingPageAllocator a = SharedAscendingPageAllocator(5 * 4096 * numThreads);

    void fun()
    {
        void[] b = a.alignedAllocate(4096 + 4000, 4096);
        assert(b.length == 4000 + 4096);

        assert(a.expand(b, 96));
        assert(b.length == 8192);

        a.expand(b, 4096);
        assert(b.length == 12288 || b.length == 8192);

        lock.lock();
        buf[count] = b;
        count++;
        lock.unlock();
    }

    auto tg = new ThreadGroup;
    foreach (i; 0 .. numThreads)
    {
        tg.create(&fun);
    }
    tg.joinAll();

    sort!((a, b) => a.ptr < b.ptr)(buf[0 .. 100]);
    foreach (i; 0 .. numThreads - 1)
    {
>>>>>>> 82315608
        assert(buf[i].ptr + buf[i].length == buf[i + 1].ptr);
    }
}<|MERGE_RESOLUTION|>--- conflicted
+++ resolved
@@ -474,11 +474,8 @@
         return allocateImpl(n, a);
     }
 
-<<<<<<< HEAD
-    private void[] allocateImpl(size_t n, uint a)
-=======
+
     private void[] allocateImpl(size_t n, uint a) @nogc nothrow
->>>>>>> 82315608
     {
         import std.algorithm.comparison : min;
 
@@ -594,20 +591,12 @@
     Otherwise, we can expand the last allocation until the end of the virtual
     address range.
     */
-<<<<<<< HEAD
-    bool expand(ref void[] b, size_t delta)
-=======
     bool expand(ref void[] b, size_t delta) @nogc nothrow
->>>>>>> 82315608
     {
         import std.algorithm.comparison : min;
 
         if (!delta) return true;
-<<<<<<< HEAD
-        if (!b.ptr) return false;
-=======
         if (b is null) return false;
->>>>>>> 82315608
 
         size_t goodSize = goodAllocSize(b.length);
         size_t bytesLeftOnPage = goodSize - b.length;
@@ -755,7 +744,6 @@
         size_t pageSize = getPageSize();
 
         void[] b1 = a.allocate(1);
-<<<<<<< HEAD
 
         static if (hasMember!(Allocator, "getAvailableSize"))
         assert(a.getAvailableSize() == 3 * pageSize);
@@ -777,29 +765,6 @@
         assert(b2.length == 2);
         assert(b3.length == pageSize + 1);
 
-=======
-
-        static if (hasMember!(Allocator, "getAvailableSize"))
-        assert(a.getAvailableSize() == 3 * pageSize);
-
-        testrw(b1);
-        void[] b2 = a.allocate(2);
-
-        static if (hasMember!(Allocator, "getAvailableSize"))
-        assert(a.getAvailableSize() == 2 * pageSize);
-
-        testrw(b2);
-        void[] b3 = a.allocate(pageSize + 1);
-
-        static if (hasMember!(Allocator, "getAvailableSize"))
-        assert(a.getAvailableSize() == 0);
-
-        testrw(b3);
-        assert(b1.length == 1);
-        assert(b2.length == 2);
-        assert(b3.length == pageSize + 1);
-
->>>>>>> 82315608
         assert(a.offset - a.data == 4 * pageSize);
         void[] b4 = a.allocate(4);
         assert(!b4);
@@ -878,11 +843,7 @@
         testrw(b2);
         assert(b2.length == pageSize);
 
-<<<<<<< HEAD
-        static if(hasMember!(Allocator, "getAvailableSize"))
-=======
         static if (hasMember!(Allocator, "getAvailableSize"))
->>>>>>> 82315608
         assert(a.getAvailableSize() == pageSize * 3);
 
         void[] b3 = a.allocate(pageSize / 2);
@@ -903,11 +864,7 @@
         assert(a.expand(b3, 2));
         assert(a.expand(b3, 0));
 
-<<<<<<< HEAD
-        static if(hasMember!(Allocator, "getAvailableSize"))
-=======
         static if (hasMember!(Allocator, "getAvailableSize"))
->>>>>>> 82315608
         assert(a.getAvailableSize() == pageSize);
 
         assert(b3.length == pageSize + 1);
@@ -951,21 +908,13 @@
 
     for (int i = 0; i < numPages; i += testNum * allocPages)
     {
-<<<<<<< HEAD
-        for (int j = 0; j < testNum; j++)
-=======
         foreach (j; 0 .. testNum)
->>>>>>> 82315608
         {
             buf[j] = a.allocate(pageSize * allocPages);
             testrw(buf[j]);
         }
 
-<<<<<<< HEAD
-        for (int j = 0; j < testNum; j++)
-=======
         foreach (j; 0 .. testNum)
->>>>>>> 82315608
         {
             a.deallocate(buf[j]);
         }
@@ -1062,22 +1011,11 @@
 @system unittest
 {
     import core.thread : ThreadGroup;
-<<<<<<< HEAD
-    import core.atomic : atomicOp;
-    import std.algorithm;
-    enum numThreads = 100;
-
-    import core.internal.spinlock : SpinLock;
-    SpinLock lock = SpinLock(SpinLock.Contention.lengthy);
-
-
-=======
     import std.algorithm.sorting : sort;
     import core.internal.spinlock : SpinLock;
 
     enum numThreads = 100;
     SpinLock lock = SpinLock(SpinLock.Contention.lengthy);
->>>>>>> 82315608
     ulong[numThreads] ptrVals;
     size_t count = 0;
     shared SharedAscendingPageAllocator a = SharedAscendingPageAllocator(4096 * numThreads);
@@ -1104,12 +1042,8 @@
     tg.joinAll();
 
     ptrVals[].sort();
-<<<<<<< HEAD
-    for (int i = 0; i < numThreads - 1; i++) {
-=======
     foreach (i; 0 .. numThreads - 1)
     {
->>>>>>> 82315608
         assert(ptrVals[i] + 4096 == ptrVals[i + 1]);
     }
 }
@@ -1117,33 +1051,13 @@
 @system unittest
 {
     import core.thread : ThreadGroup;
-<<<<<<< HEAD
-    import core.atomic : atomicOp;
-    import std.algorithm : sort;
-=======
     import std.algorithm.sorting : sort;
->>>>>>> 82315608
     import core.internal.spinlock : SpinLock;
 
     SpinLock lock = SpinLock(SpinLock.Contention.lengthy);
     enum numThreads = 100;
     void[][numThreads] buf;
-<<<<<<< HEAD
-    ulong[numThreads] ptrVals;
-    size_t count = 0;
-    shared SharedAscendingPageAllocator a = SharedAscendingPageAllocator(2 * 4096 * numThreads);
-
-    void fun()
-    {
-        void[] b = a.allocate(4000);
-        assert(b.length == 4000);
-
-        assert(a.expand(b, 96));
-        assert(b.length == 4096);
-
-        a.expand(b, 4096);
-        assert(b.length == 4096 || b.length == 8192);
-=======
+
     size_t count = 0;
     shared SharedAscendingPageAllocator a = SharedAscendingPageAllocator(5 * 4096 * numThreads);
 
@@ -1157,7 +1071,6 @@
 
         a.expand(b, 4096);
         assert(b.length == 12288 || b.length == 8192);
->>>>>>> 82315608
 
         lock.lock();
         buf[count] = b;
@@ -1173,9 +1086,6 @@
     tg.joinAll();
 
     sort!((a, b) => a.ptr < b.ptr)(buf[0 .. 100]);
-<<<<<<< HEAD
-    for (int i = 0; i < numThreads - 1; i++) {
-=======
     foreach (i; 0 .. numThreads - 1)
     {
         assert(buf[i].ptr + buf[i].length == buf[i + 1].ptr);
@@ -1221,7 +1131,6 @@
     sort!((a, b) => a.ptr < b.ptr)(buf[0 .. 100]);
     foreach (i; 0 .. numThreads - 1)
     {
->>>>>>> 82315608
         assert(buf[i].ptr + buf[i].length == buf[i + 1].ptr);
     }
 }