// Written in the D programming language.
/**
This is a submodule of $(MREF std, algorithm).
It contains generic iteration algorithms.

$(SCRIPT inhibitQuickIndex = 1;)
$(BOOKTABLE Cheat Sheet,
$(TR $(TH Function Name) $(TH Description))
$(T2 cache,
        Eagerly evaluates and caches another range's `front`.)
$(T2 cacheBidirectional,
        As above, but also provides `back` and `popBack`.)
$(T2 chunkBy,
        `chunkBy!((a,b) => a[1] == b[1])([[1, 1], [1, 2], [2, 2], [2, 1]])`
        returns a range containing 3 subranges: the first with just
        `[1, 1]`; the second with the elements `[1, 2]` and `[2, 2]`;
        and the third with just `[2, 1]`.)
$(T2 cumulativeFold,
        `cumulativeFold!((a, b) => a + b)([1, 2, 3, 4])` returns a
        lazily-evaluated range containing the successive reduced values `1`,
        `3`, `6`, `10`.)
$(T2 each,
        `each!writeln([1, 2, 3])` eagerly prints the numbers `1`, `2`
        and `3` on their own lines.)
$(T2 filter,
        `filter!(a => a > 0)([1, -1, 2, 0, -3])` iterates over elements `1`
        and `2`.)
$(T2 filterBidirectional,
        Similar to `filter`, but also provides `back` and `popBack` at
        a small increase in cost.)
$(T2 fold,
        `fold!((a, b) => a + b)([1, 2, 3, 4])` returns `10`.)
$(T2 group,
        `group([5, 2, 2, 3, 3])` returns a range containing the tuples
        `tuple(5, 1)`, `tuple(2, 2)`, and `tuple(3, 2)`.)
$(T2 joiner,
        `joiner(["hello", "world!"], "; ")` returns a range that iterates
        over the characters `"hello; world!"`. No new string is created -
        the existing inputs are iterated.)
$(T2 map,
        `map!(a => a * 2)([1, 2, 3])` lazily returns a range with the numbers
        `2`, `4`, `6`.)
$(T2 mean,
        Colloquially known as the average, `mean([1, 2, 3])` returns `2`.)
$(T2 permutations,
        Lazily computes all permutations using Heap's algorithm.)
$(T2 reduce,
        `reduce!((a, b) => a + b)([1, 2, 3, 4])` returns `10`.
        This is the old implementation of `fold`.)
$(T2 splitter,
        Lazily splits a range by a separator.)
$(T2 substitute,
        `[1, 2].substitute(1, 0.1)` returns `[0.1, 2]`.)
$(T2 sum,
        Same as `fold`, but specialized for accurate summation.)
$(T2 uniq,
        Iterates over the unique elements in a range, which is assumed sorted.)
)

Copyright: Andrei Alexandrescu 2008-.

License: $(HTTP boost.org/LICENSE_1_0.txt, Boost License 1.0).

Authors: $(HTTP erdani.com, Andrei Alexandrescu)

Source: $(PHOBOSSRC std/algorithm/iteration.d)

Macros:
T2=$(TR $(TDNW $(LREF $1)) $(TD $+))
 */
module std.algorithm.iteration;

// FIXME
import std.functional; // : unaryFun, binaryFun;
import std.range.primitives;
import std.traits;
import std.typecons : Flag;

private template aggregate(fun...)
if (fun.length >= 1)
{
    /* --Intentionally not ddoc--
     * Aggregates elements in each subrange of the given range of ranges using
     * the given aggregating function(s).
     * Params:
     *  fun = One or more aggregating functions (binary functions that return a
     *      single _aggregate value of their arguments).
     *  ror = A range of ranges to be aggregated.
     *
     * Returns:
     * A range representing the aggregated value(s) of each subrange
     * of the original range. If only one aggregating function is specified,
     * each element will be the aggregated value itself; if multiple functions
     * are specified, each element will be a tuple of the aggregated values of
     * each respective function.
     */
    auto aggregate(RoR)(RoR ror)
        if (isInputRange!RoR && isIterable!(ElementType!RoR))
    {
        return ror.map!(reduce!fun);
    }

    @safe unittest
    {
        import std.algorithm.comparison : equal, max, min;

        auto data = [[4, 2, 1, 3], [4, 9, -1, 3, 2], [3]];

        // Single aggregating function
        auto agg1 = data.aggregate!max;
        assert(agg1.equal([4, 9, 3]));

        // Multiple aggregating functions
        import std.typecons : tuple;
        auto agg2 = data.aggregate!(max, min);
        assert(agg2.equal([
            tuple(4, 1),
            tuple(9, -1),
            tuple(3, 3)
        ]));
    }
}

/++
`cache` eagerly evaluates $(REF_ALTTEXT front, front, std,range,primitives) of `range`
on each construction or call to $(REF_ALTTEXT popFront, popFront, std,range,primitives),
to store the result in a _cache.
The result is then directly returned when $(REF_ALTTEXT front, front, std,range,primitives) is called,
rather than re-evaluated.

This can be a useful function to place in a chain, after functions
that have expensive evaluation, as a lazy alternative to $(REF array, std,array).
In particular, it can be placed after a call to $(LREF map), or before a call
$(REF filter, std,range) or $(REF tee, std,range)

`cache` may provide
$(REF_ALTTEXT bidirectional range, isBidirectionalRange, std,range,primitives)
iteration if needed, but since this comes at an increased cost, it must be explicitly requested via the
call to `cacheBidirectional`. Furthermore, a bidirectional _cache will
evaluate the "center" element twice, when there is only one element left in
the range.

`cache` does not provide random access primitives,
as `cache` would be unable to _cache the random accesses.
If `Range` provides slicing primitives,
then `cache` will provide the same slicing primitives,
but `hasSlicing!Cache` will not yield true (as the $(REF hasSlicing, std,range,primitives)
trait also checks for random access).

Params:
    range = an $(REF_ALTTEXT input range, isInputRange, std,range,primitives)

Returns:
    An $(REF_ALTTEXT input range, isInputRange, std,range,primitives) with the cached values of range
+/
auto cache(Range)(Range range)
if (isInputRange!Range)
{
    return _Cache!(Range, false)(range);
}

/// ditto
auto cacheBidirectional(Range)(Range range)
if (isBidirectionalRange!Range)
{
    return _Cache!(Range, true)(range);
}

///
@safe unittest
{
    import std.algorithm.comparison : equal;
    import std.range, std.stdio;
    import std.typecons : tuple;

    ulong counter = 0;
    double fun(int x)
    {
        ++counter;
        // http://en.wikipedia.org/wiki/Quartic_function
        return ( (x + 4.0) * (x + 1.0) * (x - 1.0) * (x - 3.0) ) / 14.0 + 0.5;
    }
    // Without cache, with array (greedy)
    auto result1 = iota(-4, 5).map!(a =>tuple(a, fun(a)))()
                             .filter!(a => a[1] < 0)()
                             .map!(a => a[0])()
                             .array();

    // the values of x that have a negative y are:
    assert(equal(result1, [-3, -2, 2]));

    // Check how many times fun was evaluated.
    // As many times as the number of items in both source and result.
    assert(counter == iota(-4, 5).length + result1.length);

    counter = 0;
    // Without array, with cache (lazy)
    auto result2 = iota(-4, 5).map!(a =>tuple(a, fun(a)))()
                             .cache()
                             .filter!(a => a[1] < 0)()
                             .map!(a => a[0])();

    // the values of x that have a negative y are:
    assert(equal(result2, [-3, -2, 2]));

    // Check how many times fun was evaluated.
    // Only as many times as the number of items in source.
    assert(counter == iota(-4, 5).length);
}

/++
Tip: `cache` is eager when evaluating elements. If calling front on the
underlying range has a side effect, it will be observable before calling
front on the actual cached range.

Furthermore, care should be taken composing `cache` with $(REF take, std,range).
By placing `take` before `cache`, then `cache` will be "aware"
of when the range ends, and correctly stop caching elements when needed.
If calling front has no side effect though, placing `take` after `cache`
may yield a faster range.

Either way, the resulting ranges will be equivalent, but maybe not at the
same cost or side effects.
+/
@safe unittest
{
    import std.algorithm.comparison : equal;
    import std.range;
    int i = 0;

    auto r = iota(0, 4).tee!((a){i = a;}, No.pipeOnPop);
    auto r1 = r.take(3).cache();
    auto r2 = r.cache().take(3);

    assert(equal(r1, [0, 1, 2]));
    assert(i == 2); //The last "seen" element was 2. The data in cache has been cleared.

    assert(equal(r2, [0, 1, 2]));
    assert(i == 3); //cache has accessed 3. It is still stored internally by cache.
}

@safe unittest
{
    import std.algorithm.comparison : equal;
    import std.range;
    auto a = [1, 2, 3, 4];
    assert(equal(a.map!(a => (a - 1) * a)().cache(),                      [ 0, 2, 6, 12]));
    assert(equal(a.map!(a => (a - 1) * a)().cacheBidirectional().retro(), [12, 6, 2,  0]));
    auto r1 = [1, 2, 3, 4].cache()             [1 .. $];
    auto r2 = [1, 2, 3, 4].cacheBidirectional()[1 .. $];
    assert(equal(r1, [2, 3, 4]));
    assert(equal(r2, [2, 3, 4]));
}

@safe unittest
{
    import std.algorithm.comparison : equal;

    //immutable test
    static struct S
    {
        int i;
        this(int i)
        {
            //this.i = i;
        }
    }
    immutable(S)[] s = [S(1), S(2), S(3)];
    assert(equal(s.cache(),              s));
    assert(equal(s.cacheBidirectional(), s));
}

@safe pure nothrow unittest
{
    import std.algorithm.comparison : equal;

    //safety etc
    auto a = [1, 2, 3, 4];
    assert(equal(a.cache(),              a));
    assert(equal(a.cacheBidirectional(), a));
}

@safe unittest
{
    char[][] stringbufs = ["hello".dup, "world".dup];
    auto strings = stringbufs.map!((a)=>a.idup)().cache();
    assert(strings.front is strings.front);
}

@safe unittest
{
    import std.range : cycle;
    import std.algorithm.comparison : equal;

    auto c = [1, 2, 3].cycle().cache();
    c = c[1 .. $];
    auto d = c[0 .. 1];
    assert(d.equal([2]));
}

@safe unittest
{
    static struct Range
    {
        bool initialized = false;
        bool front() @property {return initialized = true;}
        void popFront() {initialized = false;}
        enum empty = false;
    }
    auto r = Range().cache();
    assert(r.source.initialized == true);
}

private struct _Cache(R, bool bidir)
{
    import core.exception : RangeError;

    private
    {
        import std.algorithm.internal : algoFormat;
        import std.meta : AliasSeq;

        alias E  = ElementType!R;
        alias UE = Unqual!E;

        R source;

        static if (bidir) alias CacheTypes = AliasSeq!(UE, UE);
        else              alias CacheTypes = AliasSeq!UE;
        CacheTypes caches;

        static assert(isAssignable!(UE, E) && is(UE : E),
            algoFormat(
                "Cannot instantiate range with %s because %s elements are not assignable to %s.",
                R.stringof,
                E.stringof,
                UE.stringof
            )
        );
    }

    this(R range)
    {
        source = range;
        if (!range.empty)
        {
             caches[0] = source.front;
             static if (bidir)
                 caches[1] = source.back;
        }
    }

    static if (isInfinite!R)
        enum empty = false;
    else
        bool empty() @property
        {
            return source.empty;
        }

    static if (hasLength!R) auto length() @property
    {
        return source.length;
    }

    E front() @property
    {
        version (assert) if (empty) throw new RangeError();
        return caches[0];
    }
    static if (bidir) E back() @property
    {
        version (assert) if (empty) throw new RangeError();
        return caches[1];
    }

    void popFront()
    {
        version (assert) if (empty) throw new RangeError();
        source.popFront();
        if (!source.empty)
            caches[0] = source.front;
        else
            caches = CacheTypes.init;
    }
    static if (bidir) void popBack()
    {
        version (assert) if (empty) throw new RangeError();
        source.popBack();
        if (!source.empty)
            caches[1] = source.back;
        else
            caches = CacheTypes.init;
    }

    static if (isForwardRange!R)
    {
        private this(R source, ref CacheTypes caches)
        {
            this.source = source;
            this.caches = caches;
        }
        typeof(this) save() @property
        {
            return typeof(this)(source.save, caches);
        }
    }

    static if (hasSlicing!R)
    {
        enum hasEndSlicing = is(typeof(source[size_t.max .. $]));

        static if (hasEndSlicing)
        {
            private static struct DollarToken{}
            enum opDollar = DollarToken.init;

            auto opSlice(size_t low, DollarToken)
            {
                return typeof(this)(source[low .. $]);
            }
        }

        static if (!isInfinite!R)
        {
            typeof(this) opSlice(size_t low, size_t high)
            {
                return typeof(this)(source[low .. high]);
            }
        }
        else static if (hasEndSlicing)
        {
            auto opSlice(size_t low, size_t high)
            in
            {
                assert(low <= high, "Bounds error when slicing cache.");
            }
            do
            {
                import std.range : takeExactly;
                return this[low .. $].takeExactly(high - low);
            }
        }
    }
}

/**
Implements the homonym function (also known as `transform`) present
in many languages of functional flavor. The call `map!(fun)(range)`
returns a range of which elements are obtained by applying `fun(a)`
left to right for all elements `a` in `range`. The original ranges are
not changed. Evaluation is done lazily.

Params:
    fun = one or more transformation functions

See_Also:
    $(HTTP en.wikipedia.org/wiki/Map_(higher-order_function), Map (higher-order function))
*/
template map(fun...)
if (fun.length >= 1)
{
    /**
    Params:
        r = an $(REF_ALTTEXT input range, isInputRange, std,range,primitives)
    Returns:
        A range with each fun applied to all the elements. If there is more than one
        fun, the element type will be `Tuple` containing one element for each fun.
     */
    auto map(Range)(Range r) if (isInputRange!(Unqual!Range))
    {
        import std.meta : AliasSeq, staticMap;

        alias RE = ElementType!(Range);
        static if (fun.length > 1)
        {
            import std.functional : adjoin;
            import std.meta : staticIndexOf;

            alias _funs = staticMap!(unaryFun, fun);
            alias _fun = adjoin!_funs;

            // Once DMD issue #5710 is fixed, this validation loop can be moved into a template.
            foreach (f; _funs)
            {
                static assert(!is(typeof(f(RE.init)) == void),
                    "Mapping function(s) must not return void: " ~ _funs.stringof);
            }
        }
        else
        {
            alias _fun = unaryFun!fun;
            alias _funs = AliasSeq!(_fun);

            // Do the validation separately for single parameters due to DMD issue #15777.
            static assert(!is(typeof(_fun(RE.init)) == void),
                "Mapping function(s) must not return void: " ~ _funs.stringof);
        }

        return MapResult!(_fun, Range)(r);
    }
}

///
@safe unittest
{
    import std.algorithm.comparison : equal;
    import std.range : chain;
    int[] arr1 = [ 1, 2, 3, 4 ];
    int[] arr2 = [ 5, 6 ];
    auto squares = map!(a => a * a)(chain(arr1, arr2));
    assert(equal(squares, [ 1, 4, 9, 16, 25, 36 ]));
}

/**
Multiple functions can be passed to `map`. In that case, the
element type of `map` is a tuple containing one element for each
function.
*/
@safe unittest
{
    auto sums = [2, 4, 6, 8];
    auto products = [1, 4, 9, 16];

    size_t i = 0;
    foreach (result; [ 1, 2, 3, 4 ].map!("a + a", "a * a"))
    {
        assert(result[0] == sums[i]);
        assert(result[1] == products[i]);
        ++i;
    }
}

/**
You may alias `map` with some function(s) to a symbol and use
it separately:
*/
@safe unittest
{
    import std.algorithm.comparison : equal;
    import std.conv : to;

    alias stringize = map!(to!string);
    assert(equal(stringize([ 1, 2, 3, 4 ]), [ "1", "2", "3", "4" ]));
}

@safe unittest
{
    // Verify workaround for DMD #15777

    import std.algorithm.mutation, std.string;
    auto foo(string[] args)
    {
        return args.map!strip;
    }
}

private struct MapResult(alias fun, Range)
{
    alias R = Unqual!Range;
    R _input;

    static if (isBidirectionalRange!R)
    {
        @property auto ref back()()
        {
            assert(!empty, "Attempting to fetch the back of an empty map.");
            return fun(_input.back);
        }

        void popBack()()
        {
            assert(!empty, "Attempting to popBack an empty map.");
            _input.popBack();
        }
    }

    this(R input)
    {
        _input = input;
    }

    static if (isInfinite!R)
    {
        // Propagate infinite-ness.
        enum bool empty = false;
    }
    else
    {
        @property bool empty()
        {
            return _input.empty;
        }
    }

    void popFront()
    {
        assert(!empty, "Attempting to popFront an empty map.");
        _input.popFront();
    }

    @property auto ref front()
    {
        assert(!empty, "Attempting to fetch the front of an empty map.");
        return fun(_input.front);
    }

    static if (isRandomAccessRange!R)
    {
        static if (is(typeof(_input[ulong.max])))
            private alias opIndex_t = ulong;
        else
            private alias opIndex_t = uint;

        auto ref opIndex(opIndex_t index)
        {
            return fun(_input[index]);
        }
    }

    static if (hasLength!R)
    {
        @property auto length()
        {
            return _input.length;
        }

        alias opDollar = length;
    }

    static if (hasSlicing!R)
    {
        static if (is(typeof(_input[ulong.max .. ulong.max])))
            private alias opSlice_t = ulong;
        else
            private alias opSlice_t = uint;

        static if (hasLength!R)
        {
            auto opSlice(opSlice_t low, opSlice_t high)
            {
                return typeof(this)(_input[low .. high]);
            }
        }
        else static if (is(typeof(_input[opSlice_t.max .. $])))
        {
            struct DollarToken{}
            enum opDollar = DollarToken.init;
            auto opSlice(opSlice_t low, DollarToken)
            {
                return typeof(this)(_input[low .. $]);
            }

            auto opSlice(opSlice_t low, opSlice_t high)
            {
                import std.range : takeExactly;
                return this[low .. $].takeExactly(high - low);
            }
        }
    }

    static if (isForwardRange!R)
    {
        @property auto save()
        {
            return typeof(this)(_input.save);
        }
    }
}

@safe unittest
{
    import std.algorithm.comparison : equal;
    import std.conv : to;
    import std.functional : adjoin;

    alias stringize = map!(to!string);
    assert(equal(stringize([ 1, 2, 3, 4 ]), [ "1", "2", "3", "4" ]));

    uint counter;
    alias count = map!((a) { return counter++; });
    assert(equal(count([ 10, 2, 30, 4 ]), [ 0, 1, 2, 3 ]));

    counter = 0;
    adjoin!((a) { return counter++; }, (a) { return counter++; })(1);
    alias countAndSquare = map!((a) { return counter++; }, (a) { return counter++; });
    //assert(equal(countAndSquare([ 10, 2 ]), [ tuple(0u, 100), tuple(1u, 4) ]));
}

@safe unittest
{
    import std.algorithm.comparison : equal;
    import std.ascii : toUpper;
    import std.internal.test.dummyrange;
    import std.range;
    import std.typecons : tuple;
    import std.random : uniform, Random = Xorshift;

    int[] arr1 = [ 1, 2, 3, 4 ];
    const int[] arr1Const = arr1;
    int[] arr2 = [ 5, 6 ];
    auto squares = map!("a * a")(arr1Const);
    assert(squares[$ - 1] == 16);
    assert(equal(squares, [ 1, 4, 9, 16 ][]));
    assert(equal(map!("a * a")(chain(arr1, arr2)), [ 1, 4, 9, 16, 25, 36 ][]));

    // Test the caching stuff.
    assert(squares.back == 16);
    auto squares2 = squares.save;
    assert(squares2.back == 16);

    assert(squares2.front == 1);
    squares2.popFront();
    assert(squares2.front == 4);
    squares2.popBack();
    assert(squares2.front == 4);
    assert(squares2.back == 9);

    assert(equal(map!("a * a")(chain(arr1, arr2)), [ 1, 4, 9, 16, 25, 36 ][]));

    uint i;
    foreach (e; map!("a", "a * a")(arr1))
    {
        assert(e[0] == ++i);
        assert(e[1] == i * i);
    }

    // Test length.
    assert(squares.length == 4);
    assert(map!"a * a"(chain(arr1, arr2)).length == 6);

    // Test indexing.
    assert(squares[0] == 1);
    assert(squares[1] == 4);
    assert(squares[2] == 9);
    assert(squares[3] == 16);

    // Test slicing.
    auto squareSlice = squares[1 .. squares.length - 1];
    assert(equal(squareSlice, [4, 9][]));
    assert(squareSlice.back == 9);
    assert(squareSlice[1] == 9);

    // Test on a forward range to make sure it compiles when all the fancy
    // stuff is disabled.
    auto fibsSquares = map!"a * a"(recurrence!("a[n-1] + a[n-2]")(1, 1));
    assert(fibsSquares.front == 1);
    fibsSquares.popFront();
    fibsSquares.popFront();
    assert(fibsSquares.front == 4);
    fibsSquares.popFront();
    assert(fibsSquares.front == 9);

    auto repeatMap = map!"a"(repeat(1));
    auto gen = Random(123_456_789);
    auto index = uniform(0, 1024, gen);
    static assert(isInfinite!(typeof(repeatMap)));
    assert(repeatMap[index] == 1);

    auto intRange = map!"a"([1,2,3]);
    static assert(isRandomAccessRange!(typeof(intRange)));
    assert(equal(intRange, [1, 2, 3]));

    foreach (DummyType; AllDummyRanges)
    {
        DummyType d;
        auto m = map!"a * a"(d);

        static assert(propagatesRangeType!(typeof(m), DummyType));
        assert(equal(m, [1,4,9,16,25,36,49,64,81,100]));
    }

    //Test string access
    string  s1 = "hello world!";
    dstring s2 = "日本語";
    dstring s3 = "hello world!"d;
    auto ms1 = map!(std.ascii.toUpper)(s1);
    auto ms2 = map!(std.ascii.toUpper)(s2);
    auto ms3 = map!(std.ascii.toUpper)(s3);
    static assert(!is(ms1[0])); //narrow strings can't be indexed
    assert(ms2[0] == '日');
    assert(ms3[0] == 'H');
    static assert(!is(ms1[0 .. 1])); //narrow strings can't be sliced
    assert(equal(ms2[0 .. 2], "日本"w));
    assert(equal(ms3[0 .. 2], "HE"));

    // Issue 5753
    static void voidFun(int) {}
    static int nonvoidFun(int) { return 0; }
    static assert(!__traits(compiles, map!voidFun([1])));
    static assert(!__traits(compiles, map!(voidFun, voidFun)([1])));
    static assert(!__traits(compiles, map!(nonvoidFun, voidFun)([1])));
    static assert(!__traits(compiles, map!(voidFun, nonvoidFun)([1])));
    static assert(!__traits(compiles, map!(a => voidFun(a))([1])));

    // Phobos issue #15480
    auto dd = map!(z => z * z, c => c * c * c)([ 1, 2, 3, 4 ]);
    assert(dd[0] == tuple(1, 1));
    assert(dd[1] == tuple(4, 8));
    assert(dd[2] == tuple(9, 27));
    assert(dd[3] == tuple(16, 64));
    assert(dd.length == 4);
}

@safe unittest
{
    import std.algorithm.comparison : equal;
    import std.range;
    auto LL = iota(1L, 4L);
    auto m = map!"a*a"(LL);
    assert(equal(m, [1L, 4L, 9L]));
}

@safe unittest
{
    import std.range : iota;

    // Issue #10130 - map of iota with const step.
    const step = 2;
    assert(map!(i => i)(iota(0, 10, step)).walkLength == 5);

    // Need these to all by const to repro the float case, due to the
    // CommonType template used in the float specialization of iota.
    const floatBegin = 0.0;
    const floatEnd = 1.0;
    const floatStep = 0.02;
    assert(map!(i => i)(iota(floatBegin, floatEnd, floatStep)).walkLength == 50);
}

@safe unittest
{
    import std.algorithm.comparison : equal;
    import std.range;
    //slicing infinites
    auto rr = iota(0, 5).cycle().map!"a * a"();
    alias RR = typeof(rr);
    static assert(hasSlicing!RR);
    rr = rr[6 .. $]; //Advances 1 cycle and 1 unit
    assert(equal(rr[0 .. 5], [1, 4, 9, 16, 0]));
}

@safe unittest
{
    import std.range;
    struct S {int* p;}
    auto m = immutable(S).init.repeat().map!"a".save;
    assert(m.front == immutable(S)(null));
}

// each
/**
Eagerly iterates over `r` and calls `fun` over _each element.

If no function to call is specified, `each` defaults to doing nothing but
consuming the entire range. `r.front` will be evaluated, but that can be avoided
by specifying a lambda with a `lazy` parameter.

`each` also supports `opApply`-based types, so it works with e.g. $(REF
parallel, std,parallelism).

Normally the entire range is iterated. If partial iteration (early stopping) is
desired, `fun` needs to return a value of type $(REF Flag,
std,typecons)`!"each"` (`Yes.each` to continue iteration, or `No.each` to stop
iteration).

Params:
    fun = function to apply to _each element of the range
    r = range or iterable over which `each` iterates

Returns: `Yes.each` if the entire range was iterated, `No.each` in case of early
stopping.

See_Also: $(REF tee, std,range)
 */
template each(alias fun = "a")
{
    import std.meta : AliasSeq;
    import std.traits : Parameters;
    import std.typecons : Flag, Yes, No;

private:
    alias BinaryArgs = AliasSeq!(fun, "i", "a");

    enum isRangeUnaryIterable(R) =
        is(typeof(unaryFun!fun(R.init.front)));

    enum isRangeBinaryIterable(R) =
        is(typeof(binaryFun!BinaryArgs(0, R.init.front)));

    enum isRangeIterable(R) =
        isInputRange!R &&
        (isRangeUnaryIterable!R || isRangeBinaryIterable!R);

    enum isForeachUnaryIterable(R) =
        is(typeof((R r) {
            foreach (ref a; r)
                cast(void) unaryFun!fun(a);
        }));

    enum isForeachUnaryWithIndexIterable(R) =
        is(typeof((R r) {
            foreach (i, ref a; r)
                cast(void) binaryFun!BinaryArgs(i, a);
        }));

    enum isForeachBinaryIterable(R) =
        is(typeof((R r) {
            foreach (ref a, ref b; r)
                cast(void) binaryFun!fun(a, b);
        }));

    enum isForeachIterable(R) =
        (!isForwardRange!R || isDynamicArray!R) &&
        (isForeachUnaryIterable!R || isForeachBinaryIterable!R ||
         isForeachUnaryWithIndexIterable!R);

public:
    /**
    Params:
        r = range or iterable over which each iterates
     */
    Flag!"each" each(Range)(Range r)
    if (!isForeachIterable!Range && (
        isRangeIterable!Range ||
        __traits(compiles, typeof(r.front).length)))
    {
        static if (isRangeIterable!Range)
        {
            debug(each) pragma(msg, "Using while for ", Range.stringof);
            static if (isRangeUnaryIterable!Range)
            {
                while (!r.empty)
                {
                    static if (!is(typeof(unaryFun!fun(r.front)) == Flag!"each"))
                    {
                        cast(void) unaryFun!fun(r.front);
                    }
                    else
                    {
                        if (unaryFun!fun(r.front) == No.each) return No.each;
                    }

                    r.popFront();
                }
            }
            else // if (isRangeBinaryIterable!Range)
            {
                size_t i = 0;
                while (!r.empty)
                {
                    static if (!is(typeof(binaryFun!BinaryArgs(i, r.front)) == Flag!"each"))
                    {
                        cast(void) binaryFun!BinaryArgs(i, r.front);
                    }
                    else
                    {
                        if (binaryFun!BinaryArgs(i, r.front) == No.each) return No.each;
                    }
                    r.popFront();
                    i++;
                }
            }
        }
        else
        {
            // range interface with >2 parameters.
            for (auto range = r; !range.empty; range.popFront())
            {
                static if (!is(typeof(fun(r.front.expand)) == Flag!"each"))
                {
                    cast(void) fun(range.front.expand);
                }
                else
                {
                    if (fun(range.front.expand)) return No.each;
                }
            }
        }
        return Yes.each;
    }

    /// ditto
    Flag!"each" each(Iterable)(auto ref Iterable r)
    if (isForeachIterable!Iterable ||
        __traits(compiles, Parameters!(Parameters!(r.opApply))))
    {
        static if (isForeachIterable!Iterable)
        {
            static if (isForeachUnaryIterable!Iterable)
            {
                debug(each) pragma(msg, "Using foreach UNARY for ", Iterable.stringof);
                {
                    foreach (ref e; r)
                    {
                        static if (!is(typeof(unaryFun!fun(e)) == Flag!"each"))
                        {
                            cast(void) unaryFun!fun(e);
                        }
                        else
                        {
                            if (unaryFun!fun(e) == No.each) return No.each;
                        }
                    }
                }
            }
            else static if (isForeachBinaryIterable!Iterable)
            {
                debug(each) pragma(msg, "Using foreach BINARY for ", Iterable.stringof);
                foreach (ref a, ref b; r)
                {
                    static if (!is(typeof(binaryFun!fun(a, b)) == Flag!"each"))
                    {
                        cast(void) binaryFun!fun(a, b);
                    }
                    else
                    {
                        if (binaryFun!fun(a, b) == No.each) return No.each;
                    }
                }
            }
            else static if (isForeachUnaryWithIndexIterable!Iterable)
            {
                debug(each) pragma(msg, "Using foreach INDEX for ", Iterable.stringof);
                foreach (i, ref e; r)
                {
                    static if (!is(typeof(binaryFun!BinaryArgs(i, e)) == Flag!"each"))
                    {
                        cast(void) binaryFun!BinaryArgs(i, e);
                    }
                    else
                    {
                        if (binaryFun!BinaryArgs(i, e) == No.each) return No.each;
                    }
                }
            }
            else
            {
                static assert(0, "Invalid foreach iteratable type " ~ Iterable.stringof ~ " met.");
            }
            return Yes.each;
        }
        else
        {
            // opApply with >2 parameters. count the delegate args.
            // only works if it is not templated (otherwise we cannot count the args)
            auto result = Yes.each;
            auto dg(Parameters!(Parameters!(r.opApply)) params)
            {
                static if (!is(typeof(binaryFun!BinaryArgs(i, e)) == Flag!"each"))
                {
                    fun(params);
                    return 0; // tells opApply to continue iteration
                }
                else
                {
                    result = fun(params);
                    return result == Yes.each ? 0 : -1;
                }
            }
            r.opApply(&dg);
            return result;
        }
    }
}

///
@system unittest
{
    import std.range : iota;
    import std.typecons : Flag, Yes, No;

    long[] arr;
    iota(5).each!(n => arr ~= n);
    assert(arr == [0, 1, 2, 3, 4]);
    iota(5).each!((n) { arr ~= n; return No.each; });
    assert(arr == [0, 1, 2, 3, 4, 0]);

    // If the range supports it, the value can be mutated in place
    arr.each!((ref n) => n++);
    assert(arr == [1, 2, 3, 4, 5, 1]);

    arr.each!"a++";
    assert(arr == [2, 3, 4, 5, 6, 2]);

    // by-ref lambdas are not allowed for non-ref ranges
    static assert(!is(typeof(arr.map!(n => n).each!((ref n) => n++))));

    // The default predicate consumes the range
    auto m = arr.map!(n => n);
    (&m).each();
    assert(m.empty);

    // Indexes are also available for in-place mutations
    arr[] = 0;
    arr.each!"a=i"();
    assert(arr == [0, 1, 2, 3, 4, 5]);

    // opApply iterators work as well
    static class S
    {
        int x;
        int opApply(scope int delegate(ref int _x) dg) { return dg(x); }
    }

    auto s = new S;
    s.each!"a++";
    assert(s.x == 1);
}

// binary foreach with two ref args
@system unittest
{
    import std.range : lockstep;

    auto a = [ 1, 2, 3 ];
    auto b = [ 2, 3, 4 ];

    a.lockstep(b).each!((ref x, ref y) { ++x; ++y; });

    assert(a == [ 2, 3, 4 ]);
    assert(b == [ 3, 4, 5 ]);
}

// #15358: application of `each` with >2 args (opApply)
@system unittest
{
    import std.range : lockstep;
    auto a = [0,1,2];
    auto b = [3,4,5];
    auto c = [6,7,8];

    lockstep(a, b, c).each!((ref x, ref y, ref z) { ++x; ++y; ++z; });

    assert(a == [1,2,3]);
    assert(b == [4,5,6]);
    assert(c == [7,8,9]);
}

// #15358: application of `each` with >2 args (range interface)
@safe unittest
{
    import std.range : zip;
    auto a = [0,1,2];
    auto b = [3,4,5];
    auto c = [6,7,8];

    int[] res;

    zip(a, b, c).each!((x, y, z) { res ~= x + y + z; });

    assert(res == [9, 12, 15]);
}

// #16255: `each` on opApply doesn't support ref
@safe unittest
{
    int[] dynamicArray = [1, 2, 3, 4, 5];
    int[5] staticArray = [1, 2, 3, 4, 5];

    dynamicArray.each!((ref x) => x++);
    assert(dynamicArray == [2, 3, 4, 5, 6]);

    staticArray.each!((ref x) => x++);
    assert(staticArray == [2, 3, 4, 5, 6]);

    staticArray[].each!((ref x) => x++);
    assert(staticArray == [3, 4, 5, 6, 7]);
}

// #16255: `each` on opApply doesn't support ref
@system unittest
{
    struct S
    {
       int x;
       int opApply(int delegate(ref int _x) dg) { return dg(x); }
    }

    S s;
    foreach (ref a; s) ++a;
    assert(s.x == 1);
    s.each!"++a";
    assert(s.x == 2);
}

// #15357: `each` should behave similar to foreach
/// `each` works with iterable objects which provide an index variable, along with each element
@safe unittest
{
    import std.range : iota, lockstep;

    auto arr = [1, 2, 3, 4];

    // 1 ref parameter
    arr.each!((ref e) => e = 0);
    assert(arr.sum == 0);

    // 1 ref parameter and index
    arr.each!((i, ref e) => e = cast(int) i);
    assert(arr.sum == 4.iota.sum);
}

// #15357: `each` should behave similar to foreach
@system unittest
{
    import std.range : iota, lockstep;

    // 2 ref parameters and index
    auto arrA = [1, 2, 3, 4];
    auto arrB = [5, 6, 7, 8];
    lockstep(arrA, arrB).each!((ref a, ref b) {
        a = 0;
        b = 1;
    });
    assert(arrA.sum == 0);
    assert(arrB.sum == 4);

    // 3 ref parameters
    auto arrC = [3, 3, 3, 3];
    lockstep(arrA, arrB, arrC).each!((ref a, ref b, ref c) {
        a = 1;
        b = 2;
        c = 3;
    });
    assert(arrA.sum == 4);
    assert(arrB.sum == 8);
    assert(arrC.sum == 12);
}

// #15357: `each` should behave similar to foreach
@system unittest
{
    import std.range : lockstep;
    import std.typecons : Tuple;

    auto a = "abc";
    auto b = "def";

    // print each character with an index
    {
        alias Element = Tuple!(size_t, "index", dchar, "value");
        Element[] rForeach, rEach;
        foreach (i, c ; a) rForeach ~= Element(i, c);
        a.each!((i, c) => rEach ~= Element(i, c));
        assert(rForeach == rEach);
        assert(rForeach == [Element(0, 'a'), Element(1, 'b'), Element(2, 'c')]);
    }

    // print pairs of characters
    {
        alias Element = Tuple!(dchar, "a", dchar, "b");
        Element[] rForeach, rEach;
        foreach (c1, c2 ; a.lockstep(b)) rForeach ~= Element(c1, c2);
        a.lockstep(b).each!((c1, c2) => rEach ~= Element(c1, c2));
        assert(rForeach == rEach);
        assert(rForeach == [Element('a', 'd'), Element('b', 'e'), Element('c', 'f')]);
    }
}

// filter
/**
Implements the higher order filter function. The predicate is passed to
$(REF unaryFun, std,functional), and can either accept a string, or any callable
that can be executed via `pred(element)`.

Params:
    predicate = Function to apply to each element of range

Returns:
    `filter!(predicate)(range)` returns a new range containing only elements `x` in `range` for
    which `predicate(x)` returns `true`.

See_Also:
    $(HTTP en.wikipedia.org/wiki/Filter_(higher-order_function), Filter (higher-order function))
 */
template filter(alias predicate)
if (is(typeof(unaryFun!predicate)))
{
    /**
    Params:
        range = An $(REF_ALTTEXT input range, isInputRange, std,range,primitives)
        of elements
    Returns:
        A range containing only elements `x` in `range` for
        which `predicate(x)` returns `true`.
     */
    auto filter(Range)(Range range) if (isInputRange!(Unqual!Range))
    {
        return FilterResult!(unaryFun!predicate, Range)(range);
    }
}

///
@safe unittest
{
    import std.algorithm.comparison : equal;
    import std.math : approxEqual;
    import std.range;

    int[] arr = [ 1, 2, 3, 4, 5 ];

    // Filter below 3
    auto small = filter!(a => a < 3)(arr);
    assert(equal(small, [ 1, 2 ]));

    // Filter again, but with Uniform Function Call Syntax (UFCS)
    auto sum = arr.filter!(a => a < 3);
    assert(equal(sum, [ 1, 2 ]));

    // In combination with chain() to span multiple ranges
    int[] a = [ 3, -2, 400 ];
    int[] b = [ 100, -101, 102 ];
    auto r = chain(a, b).filter!(a => a > 0);
    assert(equal(r, [ 3, 400, 100, 102 ]));

    // Mixing convertible types is fair game, too
    double[] c = [ 2.5, 3.0 ];
    auto r1 = chain(c, a, b).filter!(a => cast(int) a != a);
    assert(approxEqual(r1, [ 2.5 ]));
}

private struct FilterResult(alias pred, Range)
{
    alias R = Unqual!Range;
    R _input;
    private bool _primed;

    private void prime()
    {
        if (_primed) return;
        while (!_input.empty && !pred(_input.front))
        {
            _input.popFront();
        }
        _primed = true;
    }

    this(R r)
    {
        _input = r;
    }

    private this(R r, bool primed)
    {
        _input = r;
        _primed = primed;
    }

    auto opSlice() { return this; }

    static if (isInfinite!Range)
    {
        enum bool empty = false;
    }
    else
    {
        @property bool empty() { prime; return _input.empty; }
    }

    void popFront()
    {
        do
        {
            _input.popFront();
        } while (!_input.empty && !pred(_input.front));
        _primed = true;
    }

    @property auto ref front()
    {
        prime;
        assert(!empty, "Attempting to fetch the front of an empty filter.");
        return _input.front;
    }

    static if (isForwardRange!R)
    {
        @property auto save()
        {
            return typeof(this)(_input.save, _primed);
        }
    }
}

@safe unittest
{
    import std.algorithm.comparison : equal;
    import std.internal.test.dummyrange;
    import std.range;

    auto shouldNotLoop4ever = repeat(1).filter!(x => x % 2 == 0);
    static assert(isInfinite!(typeof(shouldNotLoop4ever)));
    assert(!shouldNotLoop4ever.empty);

    int[] a = [ 3, 4, 2 ];
    auto r = filter!("a > 3")(a);
    static assert(isForwardRange!(typeof(r)));
    assert(equal(r, [ 4 ][]));

    a = [ 1, 22, 3, 42, 5 ];
    auto under10 = filter!("a < 10")(a);
    assert(equal(under10, [1, 3, 5][]));
    static assert(isForwardRange!(typeof(under10)));
    under10.front = 4;
    assert(equal(under10, [4, 3, 5][]));
    under10.front = 40;
    assert(equal(under10, [40, 3, 5][]));
    under10.front = 1;

    auto infinite = filter!"a > 2"(repeat(3));
    static assert(isInfinite!(typeof(infinite)));
    static assert(isForwardRange!(typeof(infinite)));
    assert(infinite.front == 3);

    foreach (DummyType; AllDummyRanges)
    {
        DummyType d;
        auto f = filter!"a & 1"(d);
        assert(equal(f, [1,3,5,7,9]));

        static if (isForwardRange!DummyType)
        {
            static assert(isForwardRange!(typeof(f)));
        }
    }

    // With delegates
    int x = 10;
    int overX(int a) { return a > x; }
    typeof(filter!overX(a)) getFilter()
    {
        return filter!overX(a);
    }
    auto r1 = getFilter();
    assert(equal(r1, [22, 42]));

    // With chain
    auto nums = [0,1,2,3,4];
    assert(equal(filter!overX(chain(a, nums)), [22, 42]));

    // With copying of inner struct Filter to Map
    auto arr = [1,2,3,4,5];
    auto m = map!"a + 1"(filter!"a < 4"(arr));
    assert(equal(m, [2, 3, 4]));
}

@safe unittest
{
    import std.algorithm.comparison : equal;

    int[] a = [ 3, 4 ];
    const aConst = a;
    auto r = filter!("a > 3")(aConst);
    assert(equal(r, [ 4 ][]));

    a = [ 1, 22, 3, 42, 5 ];
    auto under10 = filter!("a < 10")(a);
    assert(equal(under10, [1, 3, 5][]));
    assert(equal(under10.save, [1, 3, 5][]));
    assert(equal(under10.save, under10));
}

@safe unittest
{
    import std.algorithm.comparison : equal;
    import std.functional : compose, pipe;

    assert(equal(compose!(map!"2 * a", filter!"a & 1")([1,2,3,4,5]),
                    [2,6,10]));
    assert(equal(pipe!(filter!"a & 1", map!"2 * a")([1,2,3,4,5]),
            [2,6,10]));
}

@safe unittest
{
    import std.algorithm.comparison : equal;

    int x = 10;
    int underX(int a) { return a < x; }
    const(int)[] list = [ 1, 2, 10, 11, 3, 4 ];
    assert(equal(filter!underX(list), [ 1, 2, 3, 4 ]));
}

/**
 * Similar to `filter`, except it defines a
 * $(REF_ALTTEXT bidirectional range, isBidirectionalRange, std,range,primitives).
 * There is a speed disadvantage - the constructor spends time
 * finding the last element in the range that satisfies the filtering
 * condition (in addition to finding the first one). The advantage is
 * that the filtered range can be spanned from both directions. Also,
 * $(REF retro, std,range) can be applied against the filtered range.
 *
 * The predicate is passed to $(REF unaryFun, std,functional), and can either
 * accept a string, or any callable that can be executed via `pred(element)`.
 *
 * Params:
 *     pred = Function to apply to each element of range
 */
template filterBidirectional(alias pred)
{
    /**
    Params:
        r = Bidirectional range of elements
    Returns:
        A range containing only the elements in `r` for which `pred` returns `true`.
     */
    auto filterBidirectional(Range)(Range r) if (isBidirectionalRange!(Unqual!Range))
    {
        return FilterBidiResult!(unaryFun!pred, Range)(r);
    }
}

///
@safe unittest
{
    import std.algorithm.comparison : equal;
    import std.range;

    int[] arr = [ 1, 2, 3, 4, 5 ];
    auto small = filterBidirectional!("a < 3")(arr);
    static assert(isBidirectionalRange!(typeof(small)));
    assert(small.back == 2);
    assert(equal(small, [ 1, 2 ]));
    assert(equal(retro(small), [ 2, 1 ]));
    // In combination with chain() to span multiple ranges
    int[] a = [ 3, -2, 400 ];
    int[] b = [ 100, -101, 102 ];
    auto r = filterBidirectional!("a > 0")(chain(a, b));
    assert(r.back == 102);
}

private struct FilterBidiResult(alias pred, Range)
{
    alias R = Unqual!Range;
    R _input;

    this(R r)
    {
        _input = r;
        while (!_input.empty && !pred(_input.front)) _input.popFront();
        while (!_input.empty && !pred(_input.back)) _input.popBack();
    }

    @property bool empty() { return _input.empty; }

    void popFront()
    {
        do
        {
            _input.popFront();
        } while (!_input.empty && !pred(_input.front));
    }

    @property auto ref front()
    {
        assert(!empty, "Attempting to fetch the front of an empty filterBidirectional.");
        return _input.front;
    }

    void popBack()
    {
        do
        {
            _input.popBack();
        } while (!_input.empty && !pred(_input.back));
    }

    @property auto ref back()
    {
        assert(!empty, "Attempting to fetch the back of an empty filterBidirectional.");
        return _input.back;
    }

    @property auto save()
    {
        return typeof(this)(_input.save);
    }
}

/**
Groups consecutively equivalent elements into a single tuple of the element and
the number of its repetitions.

Similarly to `uniq`, `group` produces a range that iterates over unique
consecutive elements of the given range. Each element of this range is a tuple
of the element and the number of times it is repeated in the original range.
Equivalence of elements is assessed by using the predicate `pred`, which
defaults to `"a == b"`.  The predicate is passed to $(REF binaryFun, std,functional),
and can either accept a string, or any callable that can be executed via
`pred(element, element)`.

Params:
    pred = Binary predicate for determining equivalence of two elements.
    R = The range type
    r = The $(REF_ALTTEXT input range, isInputRange, std,range,primitives) to
        iterate over.

Returns: A range of elements of type `Tuple!(ElementType!R, uint)`,
representing each consecutively unique element and its respective number of
occurrences in that run.  This will be an input range if `R` is an input
range, and a forward range in all other cases.

See_Also: $(LREF chunkBy), which chunks an input range into subranges
    of equivalent adjacent elements.
*/
Group!(pred, Range) group(alias pred = "a == b", Range)(Range r)
{
    return typeof(return)(r);
}

/// ditto
struct Group(alias pred, R)
if (isInputRange!R)
{
    import std.typecons : Rebindable, tuple, Tuple;

    private alias comp = binaryFun!pred;

    private alias E = ElementType!R;
    static if ((is(E == class) || is(E == interface)) &&
               (is(E == const) || is(E == immutable)))
    {
        private alias MutableE = Rebindable!E;
    }
    else static if (is(E : Unqual!E))
    {
        private alias MutableE = Unqual!E;
    }
    else
    {
        private alias MutableE = E;
    }

    private R _input;
    private Tuple!(MutableE, uint) _current;

    ///
    this(R input)
    {
        _input = input;
        if (!_input.empty) popFront();
    }

    private this(R input, Tuple!(MutableE, uint) current)
    {
        _input = input;
        _current = current;
    }

    ///
    void popFront()
    {
        if (_input.empty)
        {
            _current[1] = 0;
        }
        else
        {
            _current = tuple(_input.front, 1u);
            _input.popFront();
            while (!_input.empty && comp(_current[0], _input.front))
            {
                ++_current[1];
                _input.popFront();
            }
        }
    }

    static if (isInfinite!R)
    {
        ///
        enum bool empty = false;  // Propagate infiniteness.
    }
    else
    {
        ///
        @property bool empty()
        {
            return _current[1] == 0;
        }
    }

    /// Returns: the front of the range
    @property auto ref front()
    {
        assert(!empty, "Attempting to fetch the front of an empty Group.");
        return _current;
    }

    static if (isForwardRange!R)
    {
        ///
        @property typeof(this) save()
        {
            return Group(_input.save, _current);
        }
    }
}

///
@safe unittest
{
    import std.algorithm.comparison : equal;
    import std.typecons : tuple, Tuple;

    int[] arr = [ 1, 2, 2, 2, 2, 3, 4, 4, 4, 5 ];
    assert(equal(group(arr), [ tuple(1, 1u), tuple(2, 4u), tuple(3, 1u),
        tuple(4, 3u), tuple(5, 1u) ][]));
}

/**
 * Using group, an associative array can be easily generated with the count of each
 * unique element in the range.
 */
@safe unittest
{
    import std.algorithm.sorting : sort;
    import std.array : assocArray;

    uint[string] result;
    auto range = ["a", "b", "a", "c", "b", "c", "c", "d", "e"];
    result = range.sort!((a, b) => a < b)
        .group
        .assocArray;

    assert(result == ["a": 2U, "b": 2U, "c": 3U, "d": 1U, "e": 1U]);
}

@safe unittest
{
    import std.algorithm.comparison : equal;
    import std.internal.test.dummyrange;
    import std.typecons : tuple, Tuple;

    int[] arr = [ 1, 2, 2, 2, 2, 3, 4, 4, 4, 5 ];
    assert(equal(group(arr), [ tuple(1, 1u), tuple(2, 4u), tuple(3, 1u),
                            tuple(4, 3u), tuple(5, 1u) ][]));
    static assert(isForwardRange!(typeof(group(arr))));

    foreach (DummyType; AllDummyRanges)
    {
        DummyType d;
        auto g = group(d);

        static assert(d.rt == RangeType.Input || isForwardRange!(typeof(g)));

        assert(equal(g, [tuple(1, 1u), tuple(2, 1u), tuple(3, 1u), tuple(4, 1u),
            tuple(5, 1u), tuple(6, 1u), tuple(7, 1u), tuple(8, 1u),
            tuple(9, 1u), tuple(10, 1u)]));
    }
}

@safe unittest
{
    import std.algorithm.comparison : equal;
    import std.typecons : tuple;

    // Issue 13857
    immutable(int)[] a1 = [1,1,2,2,2,3,4,4,5,6,6,7,8,9,9,9];
    auto g1 = group(a1);
    assert(equal(g1, [ tuple(1, 2u), tuple(2, 3u), tuple(3, 1u),
                       tuple(4, 2u), tuple(5, 1u), tuple(6, 2u),
                       tuple(7, 1u), tuple(8, 1u), tuple(9, 3u)
                     ]));

    // Issue 13162
    immutable(ubyte)[] a2 = [1, 1, 1, 0, 0, 0];
    auto g2 = a2.group;
    assert(equal(g2, [ tuple(1, 3u), tuple(0, 3u) ]));

    // Issue 10104
    const a3 = [1, 1, 2, 2];
    auto g3 = a3.group;
    assert(equal(g3, [ tuple(1, 2u), tuple(2, 2u) ]));

    interface I {}
    class C : I {}
    const C[] a4 = [new const C()];
    auto g4 = a4.group!"a is b";
    assert(g4.front[1] == 1);

    immutable I[] a5 = [new immutable C()];
    auto g5 = a5.group!"a is b";
    assert(g5.front[1] == 1);

    const(int[][]) a6 = [[1], [1]];
    auto g6 = a6.group;
    assert(equal(g6.front[0], [1]));
}

@safe unittest
{
    import std.algorithm.comparison : equal;
    import std.typecons : tuple;

    int[] arr = [ 1, 2, 2, 2, 2, 3, 4, 4, 4, 5 ];
    auto r = arr.group;
    assert(r.equal([ tuple(1,1u), tuple(2, 4u), tuple(3, 1u), tuple(4, 3u), tuple(5, 1u) ]));
    r.popFront;
    assert(r.equal([ tuple(2, 4u), tuple(3, 1u), tuple(4, 3u), tuple(5, 1u) ]));
    auto s = r.save;
    r.popFrontN(2);
    assert(r.equal([ tuple(4, 3u), tuple(5, 1u) ]));
    assert(s.equal([ tuple(2, 4u), tuple(3, 1u), tuple(4, 3u), tuple(5, 1u) ]));
    s.popFront;
    auto t = s.save;
    r.popFront;
    s.popFront;
    assert(r.equal([ tuple(5, 1u) ]));
    assert(s.equal([ tuple(4, 3u), tuple(5, 1u) ]));
    assert(t.equal([ tuple(3, 1u), tuple(4, 3u), tuple(5, 1u) ]));
}

pure @safe unittest // issue 18657
{
    import std.algorithm.comparison : equal;
    import std.range : refRange;
    auto r = refRange(&["foo"][0]).group;
    assert(equal(r.save, "foo".group));
    assert(equal(r, "foo".group));
}

// Used by implementation of chunkBy for non-forward input ranges.
private struct ChunkByChunkImpl(alias pred, Range)
if (isInputRange!Range && !isForwardRange!Range)
{
    alias fun = binaryFun!pred;

    private Range *r;
    private ElementType!Range prev;

    this(ref Range range, ElementType!Range _prev)
    {
        r = &range;
        prev = _prev;
    }

    @property bool empty()
    {
        return r.empty || !fun(prev, r.front);
    }

    @property ElementType!Range front()
    {
        assert(!empty, "Attempting to fetch the front of an empty chunkBy chunk.");
        return r.front;
    }

    void popFront()
    {
        assert(!empty, "Attempting to popFront an empty chunkBy chunk.");
        r.popFront();
    }
}

private template ChunkByImplIsUnary(alias pred, Range)
{
    static if (is(typeof(binaryFun!pred(ElementType!Range.init,
                                        ElementType!Range.init)) : bool))
        enum ChunkByImplIsUnary = false;
    else static if (is(typeof(
            unaryFun!pred(ElementType!Range.init) ==
            unaryFun!pred(ElementType!Range.init))))
        enum ChunkByImplIsUnary = true;
    else
        static assert(0, "chunkBy expects either a binary predicate or "~
                         "a unary predicate on range elements of type: "~
                         ElementType!Range.stringof);
}

// Implementation of chunkBy for non-forward input ranges.
private struct ChunkByImpl(alias pred, Range)
if (isInputRange!Range && !isForwardRange!Range)
{
    enum bool isUnary = ChunkByImplIsUnary!(pred, Range);

    static if (isUnary)
        alias eq = binaryFun!((a, b) => unaryFun!pred(a) == unaryFun!pred(b));
    else
        alias eq = binaryFun!pred;

    private Range r;
    private ElementType!Range _prev;
    private bool openChunk = false;

    this(Range _r)
    {
        r = _r;
        if (!empty)
        {
            // Check reflexivity if predicate is claimed to be an equivalence
            // relation.
            assert(eq(r.front, r.front),
                   "predicate is not reflexive");

            // _prev's type may be a nested struct, so must be initialized
            // directly in the constructor (cannot call savePred()).
            _prev = r.front;
        }
        else
        {
            // We won't use _prev, but must be initialized.
            _prev = typeof(_prev).init;
        }
    }
    @property bool empty() { return r.empty && !openChunk; }

    @property auto front()
    {
        assert(!empty, "Attempting to fetch the front of an empty chunkBy.");
        openChunk = true;
        static if (isUnary)
        {
            import std.typecons : tuple;
            return tuple(unaryFun!pred(_prev),
                         ChunkByChunkImpl!(eq, Range)(r, _prev));
        }
        else
        {
            return ChunkByChunkImpl!(eq, Range)(r, _prev);
        }
    }

    void popFront()
    {
        assert(!empty, "Attempting to popFront an empty chunkBy.");
        openChunk = false;
        while (!r.empty)
        {
            if (!eq(_prev, r.front))
            {
                _prev = r.front;
                break;
            }
            r.popFront();
        }
    }
}

// Single-pass implementation of chunkBy for forward ranges.
private struct ChunkByImpl(alias pred, Range)
if (isForwardRange!Range)
{
    import std.typecons : RefCounted;

    enum bool isUnary = ChunkByImplIsUnary!(pred, Range);

    static if (isUnary)
        alias eq = binaryFun!((a, b) => unaryFun!pred(a) == unaryFun!pred(b));
    else
        alias eq = binaryFun!pred;

    // Outer range
    static struct Impl
    {
        size_t groupNum;
        Range  current;
        Range  next;
    }

    // Inner range
    static struct Group
    {
        private size_t groupNum;
        private Range  start;
        private Range  current;

        private RefCounted!Impl mothership;

        this(RefCounted!Impl origin)
        {
            groupNum = origin.groupNum;

            start = origin.current.save;
            current = origin.current.save;
            assert(!start.empty);

            mothership = origin;

            // Note: this requires reflexivity.
            assert(eq(start.front, current.front),
                   "predicate is not reflexive");
        }

        @property bool empty() { return groupNum == size_t.max; }
        @property auto ref front() { return current.front; }

        void popFront()
        {
            current.popFront();

            // Note: this requires transitivity.
            if (current.empty || !eq(start.front, current.front))
            {
                if (groupNum == mothership.groupNum)
                {
                    // If parent range hasn't moved on yet, help it along by
                    // saving location of start of next Group.
                    mothership.next = current.save;
                }

                groupNum = size_t.max;
            }
        }

        @property auto save()
        {
            auto copy = this;
            copy.current = current.save;
            return copy;
        }
    }
    static assert(isForwardRange!Group);

    private RefCounted!Impl impl;

    this(Range r)
    {
        impl = RefCounted!Impl(0, r, r.save);
    }

    @property bool empty() { return impl.current.empty; }

    @property auto front()
    {
        static if (isUnary)
        {
            import std.typecons : tuple;
            return tuple(unaryFun!pred(impl.current.front), Group(impl));
        }
        else
        {
            return Group(impl);
        }
    }

    void popFront()
    {
        // Scan for next group. If we're lucky, one of our Groups would have
        // already set .next to the start of the next group, in which case the
        // loop is skipped.
        while (!impl.next.empty && eq(impl.current.front, impl.next.front))
        {
            impl.next.popFront();
        }

        impl.current = impl.next.save;

        // Indicate to any remaining Groups that we have moved on.
        impl.groupNum++;
    }

    @property auto save()
    {
        // Note: the new copy of the range will be detached from any existing
        // satellite Groups, and will not benefit from the .next acceleration.
        return typeof(this)(impl.current.save);
    }

    static assert(isForwardRange!(typeof(this)));
}

@system unittest
{
    import std.algorithm.comparison : equal;

    size_t popCount = 0;
    class RefFwdRange
    {
        int[]  impl;

        @safe nothrow:

        this(int[] data) { impl = data; }
        @property bool empty() { return impl.empty; }
        @property auto ref front() { return impl.front; }
        void popFront()
        {
            impl.popFront();
            popCount++;
        }
        @property auto save() { return new RefFwdRange(impl); }
    }
    static assert(isForwardRange!RefFwdRange);

    auto testdata = new RefFwdRange([1, 3, 5, 2, 4, 7, 6, 8, 9]);
    auto groups = testdata.chunkBy!((a,b) => (a % 2) == (b % 2));
    auto outerSave1 = groups.save;

    // Sanity test
    assert(groups.equal!equal([[1, 3, 5], [2, 4], [7], [6, 8], [9]]));
    assert(groups.empty);

    // Performance test for single-traversal use case: popFront should not have
    // been called more times than there are elements if we traversed the
    // segmented range exactly once.
    assert(popCount == 9);

    // Outer range .save test
    groups = outerSave1.save;
    assert(!groups.empty);

    // Inner range .save test
    auto grp1 = groups.front.save;
    auto grp1b = grp1.save;
    assert(grp1b.equal([1, 3, 5]));
    assert(grp1.save.equal([1, 3, 5]));

    // Inner range should remain consistent after outer range has moved on.
    groups.popFront();
    assert(grp1.save.equal([1, 3, 5]));

    // Inner range should not be affected by subsequent inner ranges.
    assert(groups.front.equal([2, 4]));
    assert(grp1.save.equal([1, 3, 5]));
}

/**
 * Chunks an input range into subranges of equivalent adjacent elements.
 * In other languages this is often called `partitionBy`, `groupBy`
 * or `sliceWhen`.
 *
 * Equivalence is defined by the predicate `pred`, which can be either
 * binary, which is passed to $(REF binaryFun, std,functional), or unary, which is
 * passed to $(REF unaryFun, std,functional). In the binary form, two range elements
 * `a` and `b` are considered equivalent if `pred(a,b)` is true. In
 * unary form, two elements are considered equivalent if `pred(a) == pred(b)`
 * is true.
 *
 * This predicate must be an equivalence relation, that is, it must be
 * reflexive (`pred(x,x)` is always true), symmetric
 * (`pred(x,y) == pred(y,x)`), and transitive (`pred(x,y) && pred(y,z)`
 * implies `pred(x,z)`). If this is not the case, the range returned by
 * chunkBy may assert at runtime or behave erratically.
 *
 * Params:
 *  pred = Predicate for determining equivalence.
 *  r = An $(REF_ALTTEXT input range, isInputRange, std,range,primitives) to be chunked.
 *
 * Returns: With a binary predicate, a range of ranges is returned in which
 * all elements in a given subrange are equivalent under the given predicate.
 * With a unary predicate, a range of tuples is returned, with the tuple
 * consisting of the result of the unary predicate for each subrange, and the
 * subrange itself.
 *
 * Notes:
 *
 * Equivalent elements separated by an intervening non-equivalent element will
 * appear in separate subranges; this function only considers adjacent
 * equivalence. Elements in the subranges will always appear in the same order
 * they appear in the original range.
 *
 * See_also:
 * $(LREF group), which collapses adjacent equivalent elements into a single
 * element.
 */
auto chunkBy(alias pred, Range)(Range r)
if (isInputRange!Range)
{
    return ChunkByImpl!(pred, Range)(r);
}

/// Showing usage with binary predicate:
/*FIXME: @safe*/ @system unittest
{
    import std.algorithm.comparison : equal;

    // Grouping by particular attribute of each element:
    auto data = [
        [1, 1],
        [1, 2],
        [2, 2],
        [2, 3]
    ];

    auto r1 = data.chunkBy!((a,b) => a[0] == b[0]);
    assert(r1.equal!equal([
        [[1, 1], [1, 2]],
        [[2, 2], [2, 3]]
    ]));

    auto r2 = data.chunkBy!((a,b) => a[1] == b[1]);
    assert(r2.equal!equal([
        [[1, 1]],
        [[1, 2], [2, 2]],
        [[2, 3]]
    ]));
}

version (none) // this example requires support for non-equivalence relations
@safe unittest
{
    // Grouping by maximum adjacent difference:
    import std.math : abs;
    auto r3 = [1, 3, 2, 5, 4, 9, 10].chunkBy!((a, b) => abs(a-b) < 3);
    assert(r3.equal!equal([
        [1, 3, 2],
        [5, 4],
        [9, 10]
    ]));

}

/// Showing usage with unary predicate:
/* FIXME: pure @safe nothrow*/ @system unittest
{
    import std.algorithm.comparison : equal;
    import std.range.primitives;
    import std.typecons : tuple;

    // Grouping by particular attribute of each element:
    auto range =
    [
        [1, 1],
        [1, 1],
        [1, 2],
        [2, 2],
        [2, 3],
        [2, 3],
        [3, 3]
    ];

    auto byX = chunkBy!(a => a[0])(range);
    auto expected1 =
    [
        tuple(1, [[1, 1], [1, 1], [1, 2]]),
        tuple(2, [[2, 2], [2, 3], [2, 3]]),
        tuple(3, [[3, 3]])
    ];
    foreach (e; byX)
    {
        assert(!expected1.empty);
        assert(e[0] == expected1.front[0]);
        assert(e[1].equal(expected1.front[1]));
        expected1.popFront();
    }

    auto byY = chunkBy!(a => a[1])(range);
    auto expected2 =
    [
        tuple(1, [[1, 1], [1, 1]]),
        tuple(2, [[1, 2], [2, 2]]),
        tuple(3, [[2, 3], [2, 3], [3, 3]])
    ];
    foreach (e; byY)
    {
        assert(!expected2.empty);
        assert(e[0] == expected2.front[0]);
        assert(e[1].equal(expected2.front[1]));
        expected2.popFront();
    }
}

/*FIXME: pure @safe nothrow*/ @system unittest
{
    import std.algorithm.comparison : equal;
    import std.typecons : tuple;

    struct Item { int x, y; }

    // Force R to have only an input range API with reference semantics, so
    // that we're not unknowingly making use of array semantics outside of the
    // range API.
    class RefInputRange(R)
    {
        R data;
        this(R _data) pure @safe nothrow { data = _data; }
        @property bool empty() pure @safe nothrow { return data.empty; }
        @property auto front() pure @safe nothrow { assert(!empty); return data.front; }
        void popFront() pure @safe nothrow { assert(!empty); data.popFront(); }
    }
    auto refInputRange(R)(R range) { return new RefInputRange!R(range); }

    // An input range API with value semantics.
    struct ValInputRange(R)
    {
        R data;
        this(R _data) pure @safe nothrow { data = _data; }
        @property bool empty() pure @safe nothrow { return data.empty; }
        @property auto front() pure @safe nothrow { assert(!empty); return data.front; }
        void popFront() pure @safe nothrow { assert(!empty); data.popFront(); }
    }
    auto valInputRange(R)(R range) { return ValInputRange!R(range); }

    {
        auto arr = [ Item(1,2), Item(1,3), Item(2,3) ];
        static assert(isForwardRange!(typeof(arr)));

        auto byX = chunkBy!(a => a.x)(arr);
        static assert(isForwardRange!(typeof(byX)));

        auto byX_subrange1 = byX.front[1].save;
        auto byX_subrange2 = byX.front[1].save;
        static assert(isForwardRange!(typeof(byX_subrange1)));
        static assert(isForwardRange!(typeof(byX_subrange2)));

        byX.popFront();
        assert(byX_subrange1.equal([ Item(1,2), Item(1,3) ]));
        byX_subrange1.popFront();
        assert(byX_subrange1.equal([ Item(1,3) ]));
        assert(byX_subrange2.equal([ Item(1,2), Item(1,3) ]));

        auto byY = chunkBy!(a => a.y)(arr);
        static assert(isForwardRange!(typeof(byY)));

        auto byY2 = byY.save;
        static assert(is(typeof(byY) == typeof(byY2)));
        byY.popFront();
        assert(byY.front[0] == 3);
        assert(byY.front[1].equal([ Item(1,3), Item(2,3) ]));
        assert(byY2.front[0] == 2);
        assert(byY2.front[1].equal([ Item(1,2) ]));
    }

    // Test non-forward input ranges with reference semantics.
    {
        auto range = refInputRange([ Item(1,1), Item(1,2), Item(2,2) ]);
        auto byX = chunkBy!(a => a.x)(range);
        assert(byX.front[0] == 1);
        assert(byX.front[1].equal([ Item(1,1), Item(1,2) ]));
        byX.popFront();
        assert(byX.front[0] == 2);
        assert(byX.front[1].equal([ Item(2,2) ]));
        byX.popFront();
        assert(byX.empty);
        assert(range.empty);

        range = refInputRange([ Item(1,1), Item(1,2), Item(2,2) ]);
        auto byY = chunkBy!(a => a.y)(range);
        assert(byY.front[0] == 1);
        assert(byY.front[1].equal([ Item(1,1) ]));
        byY.popFront();
        assert(byY.front[0] == 2);
        assert(byY.front[1].equal([ Item(1,2), Item(2,2) ]));
        byY.popFront();
        assert(byY.empty);
        assert(range.empty);
    }

    // Test non-forward input ranges with value semantics.
    {
        auto range = valInputRange([ Item(1,1), Item(1,2), Item(2,2) ]);
        auto byX = chunkBy!(a => a.x)(range);
        assert(byX.front[0] == 1);
        assert(byX.front[1].equal([ Item(1,1), Item(1,2) ]));
        byX.popFront();
        assert(byX.front[0] == 2);
        assert(byX.front[1].equal([ Item(2,2) ]));
        byX.popFront();
        assert(byX.empty);
        assert(!range.empty);    // Opposite of refInputRange test

        range = valInputRange([ Item(1,1), Item(1,2), Item(2,2) ]);
        auto byY = chunkBy!(a => a.y)(range);
        assert(byY.front[0] == 1);
        assert(byY.front[1].equal([ Item(1,1) ]));
        byY.popFront();
        assert(byY.front[0] == 2);
        assert(byY.front[1].equal([ Item(1,2), Item(2,2) ]));
        byY.popFront();
        assert(byY.empty);
        assert(!range.empty);    // Opposite of refInputRange test
    }

    /* Issue 93532 - General behavior of non-forward input ranges.
     * - If the same chunk is retrieved multiple times via front, the separate chunk
     *   instances refer to a shared range segment that advances as a single range.
     * - Emptying a chunk via popFront does not implicitly popFront the chunk off
     *   main range. The chunk is still available via front, it is just empty.
     */
    {
        import std.algorithm.comparison : equal;
        import core.exception : AssertError;
        import std.exception : assertThrown;

        auto a = [[0, 0], [0, 1],
                  [1, 2], [1, 3], [1, 4],
                  [2, 5], [2, 6],
                  [3, 7],
                  [4, 8]];

        // Value input range
        {
            auto r = valInputRange(a).chunkBy!((a, b) => a[0] == b[0]);

            size_t numChunks = 0;
            while (!r.empty)
            {
                ++numChunks;
                auto chunk = r.front;
                while (!chunk.empty)
                {
                    assert(r.front.front[1] == chunk.front[1]);
                    chunk.popFront;
                }
                assert(!r.empty);
                assert(r.front.empty);
                r.popFront;
            }

            assert(numChunks == 5);

            // Now front and popFront should assert.
            bool thrown = false;
            try r.front;
            catch (AssertError) thrown = true;
            assert(thrown);

            thrown = false;
            try r.popFront;
            catch (AssertError) thrown = true;
            assert(thrown);
        }

        // Reference input range
        {
            auto r = refInputRange(a).chunkBy!((a, b) => a[0] == b[0]);

            size_t numChunks = 0;
            while (!r.empty)
            {
                ++numChunks;
                auto chunk = r.front;
                while (!chunk.empty)
                {
                    assert(r.front.front[1] == chunk.front[1]);
                    chunk.popFront;
                }
                assert(!r.empty);
                assert(r.front.empty);
                r.popFront;
            }

            assert(numChunks == 5);

            // Now front and popFront should assert.
            bool thrown = false;
            try r.front;
            catch (AssertError) thrown = true;
            assert(thrown);

            thrown = false;
            try r.popFront;
            catch (AssertError) thrown = true;
            assert(thrown);
        }

        // Ensure that starting with an empty range doesn't create an empty chunk.
        {
            int[] emptyRange = [];

            auto r1 = valInputRange(emptyRange).chunkBy!((a, b) => a == b);
            auto r2 = refInputRange(emptyRange).chunkBy!((a, b) => a == b);

            assert(r1.empty);
            assert(r2.empty);

            bool thrown = false;
            try r1.front;
            catch (AssertError) thrown = true;
            assert(thrown);

            thrown = false;
            try r1.popFront;
            catch (AssertError) thrown = true;
            assert(thrown);

            thrown = false;
            try r2.front;
            catch (AssertError) thrown = true;
            assert(thrown);

            thrown = false;
            try r2.popFront;
            catch (AssertError) thrown = true;
            assert(thrown);
        }
    }

    // Issue 93532 - Using roundRobin/chunkBy
    {
        import std.algorithm.comparison : equal;
        import std.range : roundRobin;

        auto a0 = [0, 1, 3, 6];
        auto a1 = [0, 2, 4, 6, 7];
        auto a2 = [1, 2, 4, 6, 8, 8, 9];

        auto expected =
            [[0, 0], [1, 1], [2, 2], [3], [4, 4], [6, 6, 6], [7], [8, 8], [9]];

        auto r1 = roundRobin(valInputRange(a0), valInputRange(a1), valInputRange(a2))
            .chunkBy!((a, b) => a == b);
        assert(r1.equal!equal(expected));

        auto r2 = roundRobin(refInputRange(a0), refInputRange(a1), refInputRange(a2))
            .chunkBy!((a, b) => a == b);
        assert(r2.equal!equal(expected));

        auto r3 = roundRobin(a0, a1, a2).chunkBy!((a, b) => a == b);
        assert(r3.equal!equal(expected));
    }

    // Issue 93532 - Using merge/chunkBy
    {
        import std.algorithm.comparison : equal;
        import std.algorithm.sorting : merge;

        auto a0 = [2, 3, 5];
        auto a1 = [2, 4, 5];
        auto a2 = [1, 2, 4, 5];

        auto expected = [[1], [2, 2, 2], [3], [4, 4], [5, 5, 5]];

        auto r1 = merge(valInputRange(a0), valInputRange(a1), valInputRange(a2))
            .chunkBy!((a, b) => a == b);
        assert(r1.equal!equal(expected));

        auto r2 = merge(refInputRange(a0), refInputRange(a1), refInputRange(a2))
            .chunkBy!((a, b) => a == b);
        assert(r2.equal!equal(expected));

        auto r3 = merge(a0, a1, a2).chunkBy!((a, b) => a == b);
        assert(r3.equal!equal(expected));
    }

    // Issue 93532 - Using chunkBy/map-fold
    {
        import std.algorithm.comparison : equal;
        import std.algorithm.iteration : fold, map;

        auto a = [0, 0, 1, 1, 1, 2, 2, 3, 3, 4, 4, 5, 6, 6, 6, 7, 8, 8, 9];
        auto expected = [0, 3, 4, 6, 8, 5, 18, 7, 16, 9];

        auto r1 = a
            .chunkBy!((a, b) => a == b)
            .map!(c => c.fold!((a, b) => a + b));
        assert(r1.equal(expected));

        auto r2 = valInputRange(a)
            .chunkBy!((a, b) => a == b)
            .map!(c => c.fold!((a, b) => a + b));
        assert(r2.equal(expected));

        auto r3 = refInputRange(a)
            .chunkBy!((a, b) => a == b)
            .map!(c => c.fold!((a, b) => a + b));
        assert(r3.equal(expected));
    }

    // Issues 16169, 17966, 93532 - Using multiwayMerge/chunkBy
    {
        import std.algorithm.comparison : equal;
        import std.algorithm.setops : multiwayMerge;

        {
            auto a0 = [2, 3, 5];
            auto a1 = [2, 4, 5];
            auto a2 = [1, 2, 4, 5];

            auto expected = [[1], [2, 2, 2], [3], [4, 4], [5, 5, 5]];
            auto r = multiwayMerge([a0, a1, a2]).chunkBy!((a, b) => a == b);
            assert(r.equal!equal(expected));
        }
        {
            auto a0 = [2, 3, 5];
            auto a1 = [2, 4, 5];
            auto a2 = [1, 2, 4, 5];

            auto expected = [[1], [2, 2, 2], [3], [4, 4], [5, 5, 5]];
            auto r =
                multiwayMerge([valInputRange(a0), valInputRange(a1), valInputRange(a2)])
                .chunkBy!((a, b) => a == b);
            assert(r.equal!equal(expected));
        }
        {
            auto a0 = [2, 3, 5];
            auto a1 = [2, 4, 5];
            auto a2 = [1, 2, 4, 5];

            auto expected = [[1], [2, 2, 2], [3], [4, 4], [5, 5, 5]];
            auto r =
                multiwayMerge([refInputRange(a0), refInputRange(a1), refInputRange(a2)])
                .chunkBy!((a, b) => a == b);
            assert(r.equal!equal(expected));
        }
    }

}

// Issue 13595
version (none) // This requires support for non-equivalence relations
@system unittest
{
    import std.algorithm.comparison : equal;
    auto r = [1, 2, 3, 4, 5, 6, 7, 8, 9].chunkBy!((x, y) => ((x*y) % 3) == 0);
    assert(r.equal!equal([
        [1],
        [2, 3, 4],
        [5, 6, 7],
        [8, 9]
    ]));
}

// Issue 13805
@system unittest
{
    [""].map!((s) => s).chunkBy!((x, y) => true);
}

// joiner
/**
Lazily joins a range of ranges with a separator. The separator itself
is a range. If a separator is not provided, then the ranges are
joined directly without anything in between them (often called `flatten`
in other languages).

Params:
    r = An $(REF_ALTTEXT input range, isInputRange, std,range,primitives) of input
        ranges to be joined.
    sep = A $(REF_ALTTEXT forward range, isForwardRange, std,range,primitives) of
        element(s) to serve as separators in the joined range.

Returns:
A range of elements in the joined range. This will be a forward range if
both outer and inner ranges of `RoR` are forward ranges; otherwise it will
be only an input range. The
$(REF_ALTTEXT range bidirectionality, isBidirectionalRange, std,range,primitives)
is propagated if no separator is specified.

See_also:
$(REF chain, std,range), which chains a sequence of ranges with compatible elements
into a single range.
 */
auto joiner(RoR, Separator)(RoR r, Separator sep)
if (isInputRange!RoR && isInputRange!(ElementType!RoR)
        && isForwardRange!Separator
        && is(ElementType!Separator : ElementType!(ElementType!RoR)))
{
    static struct Result
    {
        private RoR _items;
        private ElementType!RoR _current;
        static if (isRandomAccessRange!Separator)
        {
            static struct CurrentSep
            {
                private Separator _sep;
                private size_t sepIndex;
                private size_t sepLength; // cache the length for performance
                auto front() { return _sep[sepIndex]; }
                void popFront() { sepIndex++; }
                auto empty() { return sepIndex >= sepLength; }
                auto save()
                {
                    auto copy = this;
                    copy._sep = _sep;
                    return copy;
                }
                void reset()
                {
                    sepIndex = 0;
                }

                void initialize(Separator sep)
                {
                    _sep = sep;
                    sepIndex = sepLength = _sep.length;
                }
            }
        }
        else
        {
            static struct CurrentSep
            {
                private Separator _sep;
                Separator payload;

                alias payload this;

                auto save()
                {
                    auto copy = this;
                    copy._sep = _sep;
                    return copy;
                }

                void reset()
                {
                    payload = _sep.save;
                }

                void initialize(Separator sep)
                {
                    _sep = sep;
                }
            }
        }

        private CurrentSep _currentSep;

        private void setItem()
        {
            if (!_items.empty)
            {
                // If we're exporting .save, we must not consume any of the
                // subranges, since RoR.save does not guarantee that the states
                // of the subranges are also saved.
                static if (isForwardRange!RoR &&
                           isForwardRange!(ElementType!RoR))
                    _current = _items.front.save;
                else
                    _current = _items.front;
            }
        }

        private void useSeparator()
        {
            // Separator must always come after an item.
            assert(_currentSep.empty && !_items.empty,
                    "joiner: internal error");
            _items.popFront();

            // If there are no more items, we're done, since separators are not
            // terminators.
            if (_items.empty) return;

            if (_currentSep._sep.empty)
            {
                // Advance to the next range in the
                // input
                while (_items.front.empty)
                {
                    _items.popFront();
                    if (_items.empty) return;
                }
                setItem;
            }
            else
            {
                _currentSep.reset;
                assert(!_currentSep.empty);
            }
        }

        this(RoR items, Separator sep)
        {
            _items = items;
            _currentSep.initialize(sep);

            //mixin(useItem); // _current should be initialized in place
            if (_items.empty)
                _current = _current.init;   // set invalid state
            else
            {
                // If we're exporting .save, we must not consume any of the
                // subranges, since RoR.save does not guarantee that the states
                // of the subranges are also saved.
                static if (isForwardRange!RoR &&
                           isForwardRange!(ElementType!RoR))
                    _current = _items.front.save;
                else
                    _current = _items.front;

                if (_current.empty)
                {
                    // No data in the current item - toggle to use the separator
                    useSeparator();
                }
            }
        }

        @property auto empty()
        {
            return _items.empty;
        }

        @property ElementType!(ElementType!RoR) front()
        {
            if (!_currentSep.empty) return _currentSep.front;
            assert(!_current.empty, "Attempting to fetch the front of an empty joiner.");
            return _current.front;
        }

        void popFront()
        {
            assert(!_items.empty, "Attempting to popFront an empty joiner.");
            // Using separator?
            if (!_currentSep.empty)
            {
                _currentSep.popFront();
                if (_currentSep.empty && !_items.empty)
                {
                    setItem;
                    if (_current.empty)
                    {
                        // No data in the current item - toggle to use the separator
                        useSeparator();
                    }
                }
            }
            else
            {
                // we're using the range
                _current.popFront();
                if (_current.empty)
                    useSeparator();
            }
        }

        static if (isForwardRange!RoR && isForwardRange!(ElementType!RoR))
        {
            @property auto save()
            {
                Result copy = this;
                copy._items = _items.save;
                copy._current = _current.save;
                copy._currentSep = _currentSep.save;
                return copy;
            }
        }
    }
    return Result(r, sep);
}

///
@safe unittest
{
    import std.algorithm.comparison : equal;
    import std.conv : text;

    assert(["abc", "def"].joiner.equal("abcdef"));
    assert(["Mary", "has", "a", "little", "lamb"]
        .joiner("...")
        .equal("Mary...has...a...little...lamb"));
    assert(["", "abc"].joiner("xyz").equal("xyzabc"));
    assert([""].joiner("xyz").equal(""));
    assert(["", ""].joiner("xyz").equal("xyz"));
}

@system unittest
{
    import std.algorithm.comparison : equal;
    import std.range.interfaces;
    import std.range.primitives;
    // joiner() should work for non-forward ranges too.
    auto r = inputRangeObject(["abc", "def"]);
    assert(equal(joiner(r, "xyz"), "abcxyzdef"));
}

@system unittest
{
    import std.algorithm.comparison : equal;
    import std.range;

    // Related to issue 8061
    auto r = joiner([
        inputRangeObject("abc"),
        inputRangeObject("def"),
    ], "-*-");

    assert(equal(r, "abc-*-def"));

    // Test case where separator is specified but is empty.
    auto s = joiner([
        inputRangeObject("abc"),
        inputRangeObject("def"),
    ], "");

    assert(equal(s, "abcdef"));

    // Test empty separator with some empty elements
    auto t = joiner([
        inputRangeObject("abc"),
        inputRangeObject(""),
        inputRangeObject("def"),
        inputRangeObject(""),
    ], "");

    assert(equal(t, "abcdef"));

    // Test empty elements with non-empty separator
    auto u = joiner([
        inputRangeObject(""),
        inputRangeObject("abc"),
        inputRangeObject(""),
        inputRangeObject("def"),
        inputRangeObject(""),
    ], "+-");

    assert(equal(u, "+-abc+-+-def+-"));

    // Issue 13441: only(x) as separator
    string[][] lines = [null];
    lines
        .joiner(only("b"))
        .array();
}

@safe unittest
{
    import std.algorithm.comparison : equal;

    // Transience correctness test
    struct TransientRange
    {
    @safe:
        int[][] src;
        int[] buf;

        this(int[][] _src)
        {
            src = _src;
            buf.length = 100;
        }
        @property bool empty() { return src.empty; }
        @property int[] front()
        {
            assert(src.front.length <= buf.length);
            buf[0 .. src.front.length] = src.front[0..$];
            return buf[0 .. src.front.length];
        }
        void popFront() { src.popFront(); }
    }

    // Test embedded empty elements
    auto tr1 = TransientRange([[], [1,2,3], [], [4]]);
    assert(equal(joiner(tr1, [0]), [0,1,2,3,0,0,4]));

    // Test trailing empty elements
    auto tr2 = TransientRange([[], [1,2,3], []]);
    assert(equal(joiner(tr2, [0]), [0,1,2,3,0]));

    // Test no empty elements
    auto tr3 = TransientRange([[1,2], [3,4]]);
    assert(equal(joiner(tr3, [0,1]), [1,2,0,1,3,4]));

    // Test consecutive empty elements
    auto tr4 = TransientRange([[1,2], [], [], [], [3,4]]);
    assert(equal(joiner(tr4, [0,1]), [1,2,0,1,0,1,0,1,0,1,3,4]));

    // Test consecutive trailing empty elements
    auto tr5 = TransientRange([[1,2], [3,4], [], []]);
    assert(equal(joiner(tr5, [0,1]), [1,2,0,1,3,4,0,1,0,1]));
}

@safe unittest
{
    static assert(isInputRange!(typeof(joiner([""], ""))));
    static assert(isForwardRange!(typeof(joiner([""], ""))));
}

/// Ditto
auto joiner(RoR)(RoR r)
if (isInputRange!RoR && isInputRange!(ElementType!RoR))
{
    static struct Result
    {
    private:
        RoR _items;
        ElementType!RoR _current;
        enum isBidirectional = isForwardRange!RoR && isForwardRange!(ElementType!RoR) &&
                               isBidirectionalRange!RoR && isBidirectionalRange!(ElementType!RoR);
        static if (isBidirectional)
        {
            ElementType!RoR _currentBack;
            bool reachedFinalElement;
        }

        this(RoR items, ElementType!RoR current)
        {
            _items = items;
            _current = current;
            static if (isBidirectional && hasNested!Result)
                _currentBack = typeof(_currentBack).init;
        }

    public:
        this(RoR r)
        {
            _items = r;

            static if (isBidirectional && hasNested!Result)
                _currentBack = typeof(_currentBack).init;
            // field _current must be initialized in constructor, because it is nested struct
            mixin(popFrontEmptyElements);
            static if (isBidirectional)
                mixin(popBackEmptyElements);
        }
        static if (isInfinite!RoR)
        {
            enum bool empty = false;
        }
        else
        {
            @property auto empty()
            {
                return _items.empty;
            }
        }
        @property auto ref front()
        {
            assert(!empty, "Attempting to fetch the front of an empty joiner.");
            return _current.front;
        }
        void popFront()
        {
            assert(!_current.empty, "Attempting to popFront an empty joiner.");
            _current.popFront();
            if (_current.empty)
            {
                assert(!_items.empty, "Attempting to popFront an empty joiner.");
                _items.popFront();
                mixin(popFrontEmptyElements);
            }
        }

        private enum popFrontEmptyElements = q{
            // Skip over empty subranges.
            while (!_items.empty && _items.front.empty)
            {
                _items.popFront();
            }
            if (!_items.empty)
            {
                // We cannot export .save method unless we ensure subranges are not
                // consumed when a .save'd copy of ourselves is iterated over. So
                // we need to .save each subrange we traverse.
                static if (isForwardRange!RoR && isForwardRange!(ElementType!RoR))
                    _current = _items.front.save;
                else
                    _current = _items.front;
            }
            else
            {
                _current = typeof(_current).init;
            }
        };

        static if (isForwardRange!RoR && isForwardRange!(ElementType!RoR))
        {
            @property auto save()
            {
                auto r = Result(_items.save, _current.save);
                static if (isBidirectional)
                    r._currentBack = _currentBack.save;
                return r;
            }
        }

        static if (hasAssignableElements!(ElementType!RoR))
        {
            @property void front(ElementType!(ElementType!RoR) element)
            {
                assert(!empty, "Attempting to assign to front of an empty joiner.");
                _current.front = element;
            }

            @property void front(ref ElementType!(ElementType!RoR) element)
            {
                assert(!empty, "Attempting to assign to front of an empty joiner.");
                _current.front = element;
            }
        }

        static if (isBidirectional)
        {
            bool checkFinalElement()
            {
                import std.range : dropOne;

                if (reachedFinalElement)
                    return true;

                static if (hasLength!(typeof(_items)))
                {
                    if (_items.length == 1)
                        reachedFinalElement = true;
                }
                else
                {
                    if (_items.save.dropOne.empty)
                        reachedFinalElement = true;
                }

                return false;
            }

            @property auto ref back()
            {
                assert(!empty, "Attempting to fetch the back of an empty joiner.");
                if (reachedFinalElement)
                    return _current.back;
                else
                    return _currentBack.back;
            }

            void popBack()
            {
                assert(!_current.empty, "Attempting to popBack an empty joiner.");
                if (checkFinalElement)
                    _current.popBack();
                else
                    _currentBack.popBack();

                bool isEmpty = reachedFinalElement ? _current.empty : _currentBack.empty;
                if (isEmpty)
                {
                    assert(!_items.empty, "Attempting to popBack an empty joiner.");
                    _items.popBack();
                    mixin(popBackEmptyElements);
                }
            }

            private enum popBackEmptyElements = q{
                // Skip over empty subranges.
                while (!_items.empty && _items.back.empty)
                {
                    _items.popBack();
                }
                if (!_items.empty)
                {
                    checkFinalElement;
                    // We cannot export .save method unless we ensure subranges are not
                    // consumed when a .save'd copy of ourselves is iterated over. So
                    // we need to .save each subrange we traverse.
                    static if (isForwardRange!RoR && isForwardRange!(ElementType!RoR))
                    {
                        if (reachedFinalElement)
                            _current = _items.back.save;
                        else
                            _currentBack = _items.back.save;
                    }
                    else
                    {
                        if (reachedFinalElement)
                            _current = _items.back;
                        else
                            _currentBack = _items.back;
                    }
                }
                else
                {
                    _current = typeof(_current).init;
                    _currentBack = typeof(_currentBack).init;
                }
            };

            static if (hasAssignableElements!(ElementType!RoR))
            {
                @property void back(ElementType!(ElementType!RoR) element)
                {
                    assert(!empty, "Attempting to assign to back of an empty joiner.");
                    if (reachedFinalElement)
                        _current.back = element;
                    else
                        _currentBack.back = element;
                }

                @property void back(ref ElementType!(ElementType!RoR) element)
                {
                    assert(!empty, "Attempting to assign to back of an empty joiner.");
                    if (reachedFinalElement)
                        _current.back = element;
                    else
                        _currentBack.back = element;
                }
            }
        }
    }
    return Result(r);
}

///
@safe unittest
{
    import std.algorithm.comparison : equal;
    import std.range : repeat;

    assert([""].joiner.equal(""));
    assert(["", ""].joiner.equal(""));
    assert(["", "abc"].joiner.equal("abc"));
    assert(["abc", ""].joiner.equal("abc"));
    assert(["abc", "def"].joiner.equal("abcdef"));
    assert(["Mary", "has", "a", "little", "lamb"].joiner.equal("Maryhasalittlelamb"));
    assert("abc".repeat(3).joiner.equal("abcabcabc"));
}

/// joiner allows in-place mutation!
@safe unittest
{
    import std.algorithm.comparison : equal;
    auto a = [ [1, 2, 3], [42, 43] ];
    auto j = joiner(a);
    j.front = 44;
    assert(a == [ [44, 2, 3], [42, 43] ]);
    assert(equal(j, [44, 2, 3, 42, 43]));
}

/// insert characters fully lazily into a string
@safe pure unittest
{
    import std.algorithm.comparison : equal;
    import std.range : chain, cycle, iota, only, retro, take, zip;
    import std.format : format;

    static immutable number = "12345678";
    static immutable delimiter = ",";
    auto formatted = number.retro
        .zip(3.iota.cycle.take(number.length))
        .map!(z => chain(z[0].only, z[1] == 2 ? delimiter : null))
        .joiner
        .retro;
    static immutable expected = "12,345,678";
    assert(formatted.equal(expected));
}

@safe unittest
{
    import std.range.interfaces : inputRangeObject;
    static assert(isInputRange!(typeof(joiner([""]))));
    static assert(isForwardRange!(typeof(joiner([""]))));
}

@safe unittest
{
    // Initial version of PR #6115 caused a compilation failure for
    // https://github.com/BlackEdder/ggplotd/blob/d4428c08db5ffdc05dfd29690bf7da9073ea1dc5/source/ggplotd/stat.d#L562-L583
    import std.range : zip;
    int[] xCoords = [1, 2, 3];
    int[] yCoords = [4, 5, 6];
    auto coords = zip(xCoords, xCoords[1..$]).map!( (xr) {
            return zip(yCoords, yCoords[1..$]).map!( (yr) {
                    return [
                    [[xr[0], xr[0], xr[1]],
                     [yr[0], yr[1], yr[1]]],
                    [[xr[0], xr[1], xr[1]],
                     [yr[0], yr[0], yr[1]]]
                     ];
            }).joiner;
    }).joiner;
}

@system unittest
{
    import std.algorithm.comparison : equal;
    import std.range.interfaces : inputRangeObject;
    import std.range : retro;

    // bugzilla 8240
    assert(equal(joiner([inputRangeObject("")]), ""));
    assert(equal(joiner([inputRangeObject("")]).retro, ""));

    // issue 8792
    auto b = [[1], [2], [3]];
    auto jb = joiner(b);
    auto js = jb.save;
    assert(equal(jb, js));

    auto js2 = jb.save;
    jb.popFront();
    assert(!equal(jb, js));
    assert(equal(js2, js));
    js.popFront();
    assert(equal(jb, js));
    assert(!equal(js2, js));
}

// https://issues.dlang.org/show_bug.cgi?id=19213
@system unittest
{
    auto results = [[1,2], [3,4]].map!(q => q.chunkBy!"a").joiner;
    int i = 1;
    foreach (ref e; results)
        assert(e[0] == i++);
}

/// joiner can be bidirectional
@safe unittest
{
    import std.algorithm.comparison : equal;
    import std.range : retro;

    auto a = [[1, 2, 3], [4, 5]];
    auto j = a.joiner;
    j.back = 44;
    assert(a == [[1, 2, 3], [4, 44]]);
    assert(equal(j.retro, [44, 4, 3, 2, 1]));
}

// bidirectional joiner: test for filtering empty elements
@safe unittest
{
    import std.algorithm.comparison : equal;
    import std.range : retro;

    alias El = (e) => new int(e);
    auto a = [null, [null, El(1), null, El(2), null, El(3), null], null, [null, El(4), null, El(5), null]];
    auto j = a.joiner;

    alias deref = a => a is null ? -1 : *a;
    auto expected = [-1, 5, -1, 4, -1, -1, 3, -1, 2, -1, 1, -1];
    // works with .save.
    assert(j.save.retro.map!deref.equal(expected));
    // and without .save
    assert(j.retro.map!deref.equal(expected));
    assert(j.retro.map!deref.equal(expected));
}

// bidirectional joiner is @nogc
@safe @nogc unittest
{
    import std.algorithm.comparison : equal;
    import std.range : iota, only, retro;

    auto a = only(iota(1, 4), iota(4, 6));
    auto j = a.joiner;
    static immutable expected = [5 , 4, 3, 2, 1];
    assert(equal(j.retro, expected));
}

// bidirectional joiner supports assignment to the back
@safe unittest
{
    import std.algorithm.comparison : equal;
    import std.range : popBackN;

    auto a = [[1, 2, 3], [4, 5]];
    auto j = a.joiner;
    j.back = 55;
    assert(a == [[1, 2, 3], [4, 55]]);
    j.popBackN(2);
    j.back = 33;
    assert(a == [[1, 2, 33], [4, 55]]);
}

// bidirectional joiner works with auto-decoding
@safe unittest
{
    import std.algorithm.comparison : equal;
    import std.range : retro;

    auto a = ["😀😐", "😠"];
    auto j = a.joiner;
    assert(j.retro.equal("😠😐😀"));
}

// test two-side iteration
@safe unittest
{
    import std.algorithm.comparison : equal;
    import std.range : popBackN;

    auto arrs = [
        [[1], [2], [3], [4], [5]],
        [[1], [2, 3, 4], [5]],
        [[1, 2, 3, 4, 5]],
    ];
    foreach (arr; arrs)
    {
        auto a = arr.joiner;
        assert(a.front == 1);
        assert(a.back == 5);
        a.popFront;
        assert(a.front == 2);
        assert(a.back == 5);
        a.popBack;
        assert(a.front == 2);
        assert(a.back == 4);
        a.popFront;
        assert(a.front == 3);
        assert(a.back == 4);
        a.popBack;
        assert(a.front == 3);
        assert(a.back == 3);
        a.popBack;
        assert(a.empty);
    }
}

@safe unittest
{
    import std.algorithm.comparison : equal;

    struct TransientRange
    {
    @safe:
        int[] _buf;
        int[][] _values;
        this(int[][] values)
        {
            _values = values;
            _buf = new int[128];
        }
        @property bool empty()
        {
            return _values.length == 0;
        }
        @property auto front()
        {
            foreach (i; 0 .. _values.front.length)
            {
                _buf[i] = _values[0][i];
            }
            return _buf[0 .. _values.front.length];
        }
        void popFront()
        {
            _values = _values[1 .. $];
        }
    }

    auto rr = TransientRange([[1,2], [3,4,5], [], [6,7]]);

    // Can't use array() or equal() directly because they fail with transient
    // .front.
    int[] result;
    foreach (c; rr.joiner())
    {
        result ~= c;
    }

    assert(equal(result, [1,2,3,4,5,6,7]));
}

@safe unittest
{
    import std.algorithm.comparison : equal;
    import std.algorithm.internal : algoFormat;

    struct TransientRange
    {
    @safe:
        dchar[] _buf;
        dstring[] _values;
        this(dstring[] values)
        {
            _buf.length = 128;
            _values = values;
        }
        @property bool empty()
        {
            return _values.length == 0;
        }
        @property auto front()
        {
            foreach (i; 0 .. _values.front.length)
            {
                _buf[i] = _values[0][i];
            }
            return _buf[0 .. _values.front.length];
        }
        void popFront()
        {
            _values = _values[1 .. $];
        }
    }

    auto rr = TransientRange(["abc"d, "12"d, "def"d, "34"d]);

    // Can't use array() or equal() directly because they fail with transient
    // .front.
    dchar[] result;
    foreach (c; rr.joiner())
    {
        result ~= c;
    }

    import std.conv : to;
    assert(equal(result, "abc12def34"d),
        //Convert to string for assert's message
        to!string("Unexpected result: '%s'"d.algoFormat(result)));
}

// Issue 8061
@system unittest
{
    import std.conv : to;
    import std.range.interfaces;

    auto r = joiner([inputRangeObject("ab"), inputRangeObject("cd")]);
    assert(isForwardRange!(typeof(r)));

    auto str = to!string(r);
    assert(str == "abcd");
}

@safe unittest
{
    import std.range : repeat;

    class AssignableRange
    {
    @safe:
        int element;
        @property int front()
        {
            return element;
        }
        alias back = front;

        enum empty = false;

        auto save()
        {
            return this;
        }

        void popFront() {}
        alias popBack = popFront;

        @property void front(int newValue)
        {
            element = newValue;
        }
        alias back = front;
    }

    static assert(isInputRange!AssignableRange);
    static assert(is(ElementType!AssignableRange == int));
    static assert(hasAssignableElements!AssignableRange);
    static assert(!hasLvalueElements!AssignableRange);

    auto range = new AssignableRange();
    assert(range.element == 0);
    {
        auto joined = joiner(repeat(range));
        joined.front = 5;
        assert(range.element == 5);
        assert(joined.front == 5);

        joined.popFront;
        int byRef = 7;
        joined.front = byRef;
        assert(range.element == byRef);
        assert(joined.front == byRef);
    }
    {
        auto joined = joiner(repeat(range));
        joined.back = 5;
        assert(range.element == 5);
        assert(joined.back == 5);

        joined.popBack;
        int byRef = 7;
        joined.back = byRef;
        assert(range.element == byRef);
        assert(joined.back == byRef);
    }
}

/++
Implements the homonym function (also known as `accumulate`, $(D
compress), `inject`, or `foldl`) present in various programming
languages of functional flavor. There is also $(LREF fold) which does
the same thing but with the opposite parameter order.
The call `reduce!(fun)(seed, range)` first assigns `seed` to
an internal variable `result`, also called the accumulator.
Then, for each element `x` in `range`, `result = fun(result, x)`
gets evaluated. Finally, `result` is returned.
The one-argument version `reduce!(fun)(range)`
works similarly, but it uses the first element of the range as the
seed (the range must be non-empty).

Returns:
    the accumulated `result`

Params:
    fun = one or more functions

See_Also:
    $(HTTP en.wikipedia.org/wiki/Fold_(higher-order_function), Fold (higher-order function))

    $(LREF fold) is functionally equivalent to $(LREF _reduce) with the argument
    order reversed, and without the need to use $(REF_ALTTEXT `tuple`,tuple,std,typecons)
    for multiple seeds. This makes it easier to use in UFCS chains.

    $(LREF sum) is similar to `reduce!((a, b) => a + b)` that offers
    pairwise summing of floating point numbers.
+/
template reduce(fun...)
if (fun.length >= 1)
{
    import std.meta : staticMap;

    alias binfuns = staticMap!(binaryFun, fun);
    static if (fun.length > 1)
        import std.typecons : tuple, isTuple;

    /++
    No-seed version. The first element of `r` is used as the seed's value.

    For each function `f` in `fun`, the corresponding
    seed type `S` is `Unqual!(typeof(f(e, e)))`, where `e` is an
    element of `r`: `ElementType!R` for ranges,
    and `ForeachType!R` otherwise.

    Once S has been determined, then `S s = e;` and `s = f(s, e);`
    must both be legal.

    Params:
        r = an iterable value as defined by `isIterable`

    Returns:
        the final result of the accumulator applied to the iterable

    Throws: `Exception` if `r` is empty
    +/
    auto reduce(R)(R r)
    if (isIterable!R)
    {
        import std.exception : enforce;
        alias E = Select!(isInputRange!R, ElementType!R, ForeachType!R);
        alias Args = staticMap!(ReduceSeedType!E, binfuns);

        static if (isInputRange!R)
        {
            // no need to throw if range is statically known to be non-empty
            static if (!__traits(compiles,
            {
                static assert(r.length > 0);
            }))
                enforce(!r.empty, "Cannot reduce an empty input range w/o an explicit seed value.");

            Args result = r.front;
            r.popFront();
            return reduceImpl!false(r, result);
        }
        else
        {
            auto result = Args.init;
            return reduceImpl!true(r, result);
        }
    }

    /++
    Seed version. The seed should be a single value if `fun` is a
    single function. If `fun` is multiple functions, then `seed`
    should be a $(REF Tuple, std,typecons), with one field per function in `f`.

    For convenience, if the seed is const, or has qualified fields, then
    `reduce` will operate on an unqualified copy. If this happens
    then the returned type will not perfectly match `S`.

    Use `fold` instead of `reduce` to use the seed version in a UFCS chain.

    Params:
        seed = the initial value of the accumulator
        r = an iterable value as defined by `isIterable`

    Returns:
        the final result of the accumulator applied to the iterable
    +/
    auto reduce(S, R)(S seed, R r)
    if (isIterable!R)
    {
        static if (fun.length == 1)
            return reducePreImpl(r, seed);
        else
        {
            import std.algorithm.internal : algoFormat;
            static assert(isTuple!S, algoFormat("Seed %s should be a Tuple", S.stringof));
            return reducePreImpl(r, seed.expand);
        }
    }

    private auto reducePreImpl(R, Args...)(R r, ref Args args)
    {
        alias Result = staticMap!(Unqual, Args);
        static if (is(Result == Args))
            alias result = args;
        else
            Result result = args;
        return reduceImpl!false(r, result);
    }

    private auto reduceImpl(bool mustInitialize, R, Args...)(R r, ref Args args)
    if (isIterable!R)
    {
        import std.algorithm.internal : algoFormat;
        static assert(Args.length == fun.length,
            algoFormat("Seed %s does not have the correct amount of fields (should be %s)", Args.stringof, fun.length));
        alias E = Select!(isInputRange!R, ElementType!R, ForeachType!R);

        static if (mustInitialize) bool initialized = false;
        foreach (/+auto ref+/ E e; r) // @@@4707@@@
        {
            foreach (i, f; binfuns)
            {
                static assert(!is(typeof(f(args[i], e))) || is(typeof(args[i] = f(args[i], e))),
                    algoFormat(
                        "Incompatible function/seed/element: %s/%s/%s",
                        fullyQualifiedName!f,
                        Args[i].stringof,
                        E.stringof
                    )
                );
            }

            static if (mustInitialize) if (initialized == false)
            {
                import std.conv : emplaceRef;
                foreach (i, f; binfuns)
                    emplaceRef!(Args[i])(args[i], e);
                initialized = true;
                continue;
            }

            foreach (i, f; binfuns)
                args[i] = f(args[i], e);
        }
        static if (mustInitialize)
        // no need to throw if range is statically known to be non-empty
        static if (!__traits(compiles,
        {
            static assert(r.length > 0);
        }))
        {
            if (!initialized)
                throw new Exception("Cannot reduce an empty iterable w/o an explicit seed value.");
        }

        static if (Args.length == 1)
            return args[0];
        else
            return tuple(args);
    }
}

/**
Many aggregate range operations turn out to be solved with `reduce`
quickly and easily. The example below illustrates `reduce`'s
remarkable power and flexibility.
*/
@safe unittest
{
    import std.algorithm.comparison : max, min;
    import std.math : approxEqual;
    import std.range;

    int[] arr = [ 1, 2, 3, 4, 5 ];
    // Sum all elements
    auto sum = reduce!((a,b) => a + b)(0, arr);
    assert(sum == 15);

    // Sum again, using a string predicate with "a" and "b"
    sum = reduce!"a + b"(0, arr);
    assert(sum == 15);

    // Compute the maximum of all elements
    auto largest = reduce!(max)(arr);
    assert(largest == 5);

    // Max again, but with Uniform Function Call Syntax (UFCS)
    largest = arr.reduce!(max);
    assert(largest == 5);

    // Compute the number of odd elements
    auto odds = reduce!((a,b) => a + (b & 1))(0, arr);
    assert(odds == 3);

    // Compute the sum of squares
    auto ssquares = reduce!((a,b) => a + b * b)(0, arr);
    assert(ssquares == 55);

    // Chain multiple ranges into seed
    int[] a = [ 3, 4 ];
    int[] b = [ 100 ];
    auto r = reduce!("a + b")(chain(a, b));
    assert(r == 107);

    // Mixing convertible types is fair game, too
    double[] c = [ 2.5, 3.0 ];
    auto r1 = reduce!("a + b")(chain(a, b, c));
    assert(approxEqual(r1, 112.5));

    // To minimize nesting of parentheses, Uniform Function Call Syntax can be used
    auto r2 = chain(a, b, c).reduce!("a + b");
    assert(approxEqual(r2, 112.5));
}

/**
Sometimes it is very useful to compute multiple aggregates in one pass.
One advantage is that the computation is faster because the looping overhead
is shared. That's why `reduce` accepts multiple functions.
If two or more functions are passed, `reduce` returns a
$(REF Tuple, std,typecons) object with one member per passed-in function.
The number of seeds must be correspondingly increased.
*/
@safe unittest
{
    import std.algorithm.comparison : max, min;
    import std.math : approxEqual, sqrt;
    import std.typecons : tuple, Tuple;

    double[] a = [ 3.0, 4, 7, 11, 3, 2, 5 ];
    // Compute minimum and maximum in one pass
    auto r = reduce!(min, max)(a);
    // The type of r is Tuple!(int, int)
    assert(approxEqual(r[0], 2));  // minimum
    assert(approxEqual(r[1], 11)); // maximum

    // Compute sum and sum of squares in one pass
    r = reduce!("a + b", "a + b * b")(tuple(0.0, 0.0), a);
    assert(approxEqual(r[0], 35));  // sum
    assert(approxEqual(r[1], 233)); // sum of squares
    // Compute average and standard deviation from the above
    auto avg = r[0] / a.length;
    assert(avg == 5);
    auto stdev = sqrt(r[1] / a.length - avg * avg);
    assert(cast(int) stdev == 2);
}

@safe unittest
{
    import std.algorithm.comparison : max, min;
    import std.range : chain;
    import std.typecons : tuple, Tuple;

    double[] a = [ 3, 4 ];
    auto r = reduce!("a + b")(0.0, a);
    assert(r == 7);
    r = reduce!("a + b")(a);
    assert(r == 7);
    r = reduce!(min)(a);
    assert(r == 3);
    double[] b = [ 100 ];
    auto r1 = reduce!("a + b")(chain(a, b));
    assert(r1 == 107);

    // two funs
    auto r2 = reduce!("a + b", "a - b")(tuple(0.0, 0.0), a);
    assert(r2[0] == 7 && r2[1] == -7);
    auto r3 = reduce!("a + b", "a - b")(a);
    assert(r3[0] == 7 && r3[1] == -1);

    a = [ 1, 2, 3, 4, 5 ];
    // Stringize with commas
    string rep = reduce!("a ~ `, ` ~ to!(string)(b)")("", a);
    assert(rep[2 .. $] == "1, 2, 3, 4, 5", "["~rep[2 .. $]~"]");
}

@safe unittest
{
    import std.algorithm.comparison : max, min;
    import std.exception : assertThrown;
    import std.range : iota;
    import std.typecons : tuple, Tuple;

    // Test the opApply case.
    static struct OpApply
    {
        bool actEmpty;

        int opApply(scope int delegate(ref int) @safe dg)
        {
            int res;
            if (actEmpty) return res;

            foreach (i; 0 .. 100)
            {
                res = dg(i);
                if (res) break;
            }
            return res;
        }
    }

    OpApply oa;
    auto hundredSum = reduce!"a + b"(iota(100));
    assert(reduce!"a + b"(5, oa) == hundredSum + 5);
    assert(reduce!"a + b"(oa) == hundredSum);
    assert(reduce!("a + b", max)(oa) == tuple(hundredSum, 99));
    assert(reduce!("a + b", max)(tuple(5, 0), oa) == tuple(hundredSum + 5, 99));

    // Test for throwing on empty range plus no seed.
    assertThrown(reduce!"a + b"([1, 2][0 .. 0]));

    oa.actEmpty = true;
    assertThrown(reduce!"a + b"(oa));
}

@safe unittest
{
    const float a = 0.0;
    const float[] b = [ 1.2, 3, 3.3 ];
    float[] c = [ 1.2, 3, 3.3 ];
    auto r = reduce!"a + b"(a, b);
    r = reduce!"a + b"(a, c);
    assert(r == 7.5);
}

@safe unittest
{
    // Issue #10408 - Two-function reduce of a const array.
    import std.algorithm.comparison : max, min;
    import std.typecons : tuple, Tuple;

    const numbers = [10, 30, 20];
    immutable m = reduce!(min)(numbers);
    assert(m == 10);
    immutable minmax = reduce!(min, max)(numbers);
    assert(minmax == tuple(10, 30));
}

@safe unittest
{
    //10709
    import std.typecons : tuple, Tuple;

    enum foo = "a + 0.5 * b";
    auto r = [0, 1, 2, 3];
    auto r1 = reduce!foo(r);
    auto r2 = reduce!(foo, foo)(r);
    assert(r1 == 3);
    assert(r2 == tuple(3, 3));
}

@safe unittest
{
    static struct OpApply
    {
        int opApply(int delegate(ref int) @safe dg)
        {
            int[] a = [1, 2, 3];

            int res = 0;
            foreach (ref e; a)
            {
                res = dg(e);
                if (res) break;
            }
            return res;
        }
    }
    //test CTFE and functions with context
    int fun(int a, int b) @safe {return a + b + 1;}
    auto foo()
    {
        import std.algorithm.comparison : max;
        import std.typecons : tuple, Tuple;

        auto a = reduce!(fun)([1, 2, 3]);
        auto b = reduce!(fun, fun)([1, 2, 3]);
        auto c = reduce!(fun)(0, [1, 2, 3]);
        auto d = reduce!(fun, fun)(tuple(0, 0), [1, 2, 3]);
        auto e = reduce!(fun)(0, OpApply());
        auto f = reduce!(fun, fun)(tuple(0, 0), OpApply());

        return max(a, b.expand, c, d.expand, e, f.expand);
    }
    auto a = foo();
    assert(a == 9);
    enum b = foo();
    assert(b == 9);
}

@safe unittest
{
    import std.algorithm.comparison : max, min;
    import std.typecons : tuple, Tuple;

    //http://forum.dlang.org/post/oghtttkopzjshsuflelk@forum.dlang.org
    //Seed is tuple of const.
    static auto minmaxElement(alias F = min, alias G = max, R)(in R range)
    @safe pure nothrow
    if (isInputRange!R)
    {
        return reduce!(F, G)(tuple(ElementType!R.max,
                                   ElementType!R.min), range);
    }
    assert(minmaxElement([1, 2, 3]) == tuple(1, 3));
}

@safe unittest //12569
{
    import std.algorithm.comparison : max, min;
    import std.typecons : tuple;
    dchar c = 'a';
    reduce!(min, max)(tuple(c, c), "hello"); // OK
    static assert(!is(typeof(reduce!(min, max)(tuple(c), "hello"))));
    static assert(!is(typeof(reduce!(min, max)(tuple(c, c, c), "hello"))));


    //"Seed dchar should be a Tuple"
    static assert(!is(typeof(reduce!(min, max)(c, "hello"))));
    //"Seed (dchar) does not have the correct amount of fields (should be 2)"
    static assert(!is(typeof(reduce!(min, max)(tuple(c), "hello"))));
    //"Seed (dchar, dchar, dchar) does not have the correct amount of fields (should be 2)"
    static assert(!is(typeof(reduce!(min, max)(tuple(c, c, c), "hello"))));
    //"Incompatable function/seed/element: all(alias pred = "a")/int/dchar"
    static assert(!is(typeof(reduce!all(1, "hello"))));
    static assert(!is(typeof(reduce!(all, all)(tuple(1, 1), "hello"))));
}

@safe unittest //13304
{
    int[] data;
    static assert(is(typeof(reduce!((a, b) => a + b)(data))));
    assert(data.length == 0);
}

// https://issues.dlang.org/show_bug.cgi?id=13880
// reduce shouldn't throw if the length is statically known
pure nothrow @safe @nogc unittest
{
    import std.algorithm.comparison : min;
    int[5] arr;
    arr[2] = -1;
    assert(arr.reduce!min == -1);

    int[0] arr0;
    assert(reduce!min(42, arr0) == 42);
}

//Helper for Reduce
private template ReduceSeedType(E)
{
    static template ReduceSeedType(alias fun)
    {
        import std.algorithm.internal : algoFormat;

        alias ReduceSeedType = Unqual!(typeof(fun(lvalueOf!E, lvalueOf!E)));

        //Check the Seed type is useable.
        ReduceSeedType s = ReduceSeedType.init;
        static assert(is(typeof({ReduceSeedType s = lvalueOf!E;})) &&
            is(typeof(lvalueOf!ReduceSeedType = fun(lvalueOf!ReduceSeedType, lvalueOf!E))),
            algoFormat(
                "Unable to deduce an acceptable seed type for %s with element type %s.",
                fullyQualifiedName!fun,
                E.stringof
            )
        );
    }
}


/++
Implements the homonym function (also known as `accumulate`, $(D
compress), `inject`, or `foldl`) present in various programming
languages of functional flavor. The call `fold!(fun)(range, seed)`
first assigns `seed` to an internal variable `result`,
also called the accumulator. Then, for each element `x` in $(D
range), `result = fun(result, x)` gets evaluated. Finally, $(D
result) is returned. The one-argument version `fold!(fun)(range)`
works similarly, but it uses the first element of the range as the
seed (the range must be non-empty).

Params:
    fun = the predicate function(s) to apply to the elements

See_Also:
    $(HTTP en.wikipedia.org/wiki/Fold_(higher-order_function), Fold (higher-order function))

    $(LREF sum) is similar to `fold!((a, b) => a + b)` that offers
    precise summing of floating point numbers.

    This is functionally equivalent to $(LREF reduce) with the argument order
    reversed, and without the need to use $(REF_ALTTEXT `tuple`,tuple,std,typecons)
    for multiple seeds.
+/
template fold(fun...)
if (fun.length >= 1)
{
    /**
    Params:
        r = the $(REF_ALTTEXT input range, isInputRange, std,range,primitives) to fold
        seed = the initial value of the accumulator
    Returns:
        the accumulated `result`
     */
    auto fold(R, S...)(R r, S seed)
    {
        static if (S.length < 2)
        {
            return reduce!fun(seed, r);
        }
        else
        {
            import std.typecons : tuple;
            return reduce!fun(tuple(seed), r);
        }
    }
}

///
@safe pure unittest
{
    immutable arr = [1, 2, 3, 4, 5];

    // Sum all elements
    assert(arr.fold!((a, b) => a + b) == 15);

    // Sum all elements with explicit seed
    assert(arr.fold!((a, b) => a + b)(6) == 21);

    import std.algorithm.comparison : min, max;
    import std.typecons : tuple;

    // Compute minimum and maximum at the same time
    assert(arr.fold!(min, max) == tuple(1, 5));

    // Compute minimum and maximum at the same time with seeds
    assert(arr.fold!(min, max)(0, 7) == tuple(0, 7));

    // Can be used in a UFCS chain
    assert(arr.map!(a => a + 1).fold!((a, b) => a + b) == 20);

    // Return the last element of any range
    assert(arr.fold!((a, b) => b) == 5);
}

@safe @nogc pure nothrow unittest
{
    int[1] arr;
    static assert(!is(typeof(arr.fold!())));
    static assert(!is(typeof(arr.fold!(a => a))));
    static assert(is(typeof(arr.fold!((a, b) => a))));
    static assert(is(typeof(arr.fold!((a, b) => a)(1))));
    assert(arr.length == 1);
}

/++
Similar to `fold`, but returns a range containing the successive reduced values.
The call `cumulativeFold!(fun)(range, seed)` first assigns `seed` to an
internal variable `result`, also called the accumulator.
The returned range contains the values `result = fun(result, x)` lazily
evaluated for each element `x` in `range`. Finally, the last element has the
same value as `fold!(fun)(seed, range)`.
The one-argument version `cumulativeFold!(fun)(range)` works similarly, but
it returns the first element unchanged and uses it as seed for the next
elements.
This function is also known as
    $(HTTP en.cppreference.com/w/cpp/algorithm/partial_sum, partial_sum),
    $(HTTP docs.python.org/3/library/itertools.html#itertools.accumulate, accumulate),
    $(HTTP hackage.haskell.org/package/base-4.8.2.0/docs/Prelude.html#v:scanl, scan),
    $(HTTP mathworld.wolfram.com/CumulativeSum.html, Cumulative Sum).

Params:
    fun = one or more functions to use as fold operation

Returns:
    The function returns a range containing the consecutive reduced values. If
    there is more than one `fun`, the element type will be $(REF Tuple,
    std,typecons) containing one element for each `fun`.

See_Also:
    $(HTTP en.wikipedia.org/wiki/Prefix_sum, Prefix Sum)

Note:

    In functional programming languages this is typically called `scan`, `scanl`,
    `scanLeft` or `reductions`.
+/
template cumulativeFold(fun...)
if (fun.length >= 1)
{
    import std.meta : staticMap;
    private alias binfuns = staticMap!(binaryFun, fun);

    /++
    No-seed version. The first element of `r` is used as the seed's value.
    For each function `f` in `fun`, the corresponding seed type `S` is
    `Unqual!(typeof(f(e, e)))`, where `e` is an element of `r`:
    `ElementType!R`.
    Once `S` has been determined, then `S s = e;` and `s = f(s, e);` must
    both be legal.

    Params:
        range = An $(REF_ALTTEXT input range, isInputRange, std,range,primitives)
    Returns:
        a range containing the consecutive reduced values.
    +/
    auto cumulativeFold(R)(R range)
    if (isInputRange!(Unqual!R))
    {
        return cumulativeFoldImpl(range);
    }

    /++
    Seed version. The seed should be a single value if `fun` is a single
    function. If `fun` is multiple functions, then `seed` should be a
    $(REF Tuple, std,typecons), with one field per function in `f`.
    For convenience, if the seed is `const`, or has qualified fields, then
    `cumulativeFold` will operate on an unqualified copy. If this happens
    then the returned type will not perfectly match `S`.

    Params:
        range = An $(REF_ALTTEXT input range, isInputRange, std,range,primitives)
        seed = the initial value of the accumulator
    Returns:
        a range containing the consecutive reduced values.
    +/
    auto cumulativeFold(R, S)(R range, S seed)
    if (isInputRange!(Unqual!R))
    {
        static if (fun.length == 1)
            return cumulativeFoldImpl(range, seed);
        else
            return cumulativeFoldImpl(range, seed.expand);
    }

    private auto cumulativeFoldImpl(R, Args...)(R range, ref Args args)
    {
        import std.algorithm.internal : algoFormat;

        static assert(Args.length == 0 || Args.length == fun.length,
            algoFormat("Seed %s does not have the correct amount of fields (should be %s)",
                Args.stringof, fun.length));

        static if (args.length)
            alias State = staticMap!(Unqual, Args);
        else
            alias State = staticMap!(ReduceSeedType!(ElementType!R), binfuns);

        foreach (i, f; binfuns)
        {
            static assert(!__traits(compiles, f(args[i], e)) || __traits(compiles,
                    { args[i] = f(args[i], e); }()),
                algoFormat("Incompatible function/seed/element: %s/%s/%s",
                    fullyQualifiedName!f, Args[i].stringof, E.stringof));
        }

        static struct Result
        {
        private:
            R source;
            State state;

            this(R range, ref Args args)
            {
                source = range;
                if (source.empty)
                    return;

                foreach (i, f; binfuns)
                {
                    static if (args.length)
                        state[i] = f(args[i], source.front);
                    else
                        state[i] = source.front;
                }
            }

        public:
            @property bool empty()
            {
                return source.empty;
            }

            @property auto front()
            {
                assert(!empty, "Attempting to fetch the front of an empty cumulativeFold.");
                static if (fun.length > 1)
                {
                    import std.typecons : tuple;
                    return tuple(state);
                }
                else
                {
                    return state[0];
                }
            }

            void popFront()
            {
                assert(!empty, "Attempting to popFront an empty cumulativeFold.");
                source.popFront;

                if (source.empty)
                    return;

                foreach (i, f; binfuns)
                    state[i] = f(state[i], source.front);
            }

            static if (isForwardRange!R)
            {
                @property auto save()
                {
                    auto result = this;
                    result.source = source.save;
                    return result;
                }
            }

            static if (hasLength!R)
            {
                @property size_t length()
                {
                    return source.length;
                }
            }
        }

        return Result(range, args);
    }
}

///
@safe unittest
{
    import std.algorithm.comparison : max, min;
    import std.array : array;
    import std.math : approxEqual;
    import std.range : chain;

    int[] arr = [1, 2, 3, 4, 5];
    // Partial sum of all elements
    auto sum = cumulativeFold!((a, b) => a + b)(arr, 0);
    assert(sum.array == [1, 3, 6, 10, 15]);

    // Partial sum again, using a string predicate with "a" and "b"
    auto sum2 = cumulativeFold!"a + b"(arr, 0);
    assert(sum2.array == [1, 3, 6, 10, 15]);

    // Compute the partial maximum of all elements
    auto largest = cumulativeFold!max(arr);
    assert(largest.array == [1, 2, 3, 4, 5]);

    // Partial max again, but with Uniform Function Call Syntax (UFCS)
    largest = arr.cumulativeFold!max;
    assert(largest.array == [1, 2, 3, 4, 5]);

    // Partial count of odd elements
    auto odds = arr.cumulativeFold!((a, b) => a + (b & 1))(0);
    assert(odds.array == [1, 1, 2, 2, 3]);

    // Compute the partial sum of squares
    auto ssquares = arr.cumulativeFold!((a, b) => a + b * b)(0);
    assert(ssquares.array == [1, 5, 14, 30, 55]);

    // Chain multiple ranges into seed
    int[] a = [3, 4];
    int[] b = [100];
    auto r = cumulativeFold!"a + b"(chain(a, b));
    assert(r.array == [3, 7, 107]);

    // Mixing convertible types is fair game, too
    double[] c = [2.5, 3.0];
    auto r1 = cumulativeFold!"a + b"(chain(a, b, c));
    assert(approxEqual(r1, [3, 7, 107, 109.5, 112.5]));

    // To minimize nesting of parentheses, Uniform Function Call Syntax can be used
    auto r2 = chain(a, b, c).cumulativeFold!"a + b";
    assert(approxEqual(r2, [3, 7, 107, 109.5, 112.5]));
}

/**
Sometimes it is very useful to compute multiple aggregates in one pass.
One advantage is that the computation is faster because the looping overhead
is shared. That's why `cumulativeFold` accepts multiple functions.
If two or more functions are passed, `cumulativeFold` returns a $(REF Tuple,
std,typecons) object with one member per passed-in function.
The number of seeds must be correspondingly increased.
*/
@safe unittest
{
    import std.algorithm.comparison : max, min;
    import std.algorithm.iteration : map;
    import std.math : approxEqual;
    import std.typecons : tuple;

    double[] a = [3.0, 4, 7, 11, 3, 2, 5];
    // Compute minimum and maximum in one pass
    auto r = a.cumulativeFold!(min, max);
    // The type of r is Tuple!(int, int)
    assert(approxEqual(r.map!"a[0]", [3, 3, 3, 3, 3, 2, 2]));     // minimum
    assert(approxEqual(r.map!"a[1]", [3, 4, 7, 11, 11, 11, 11])); // maximum

    // Compute sum and sum of squares in one pass
    auto r2 = a.cumulativeFold!("a + b", "a + b * b")(tuple(0.0, 0.0));
    assert(approxEqual(r2.map!"a[0]", [3, 7, 14, 25, 28, 30, 35]));      // sum
    assert(approxEqual(r2.map!"a[1]", [9, 25, 74, 195, 204, 208, 233])); // sum of squares
}

@safe unittest
{
    import std.algorithm.comparison : equal, max, min;
    import std.conv : to;
    import std.range : chain;
    import std.typecons : tuple;

    double[] a = [3, 4];
    auto r = a.cumulativeFold!("a + b")(0.0);
    assert(r.equal([3, 7]));
    auto r2 = cumulativeFold!("a + b")(a);
    assert(r2.equal([3, 7]));
    auto r3 = cumulativeFold!(min)(a);
    assert(r3.equal([3, 3]));
    double[] b = [100];
    auto r4 = cumulativeFold!("a + b")(chain(a, b));
    assert(r4.equal([3, 7, 107]));

    // two funs
    auto r5 = cumulativeFold!("a + b", "a - b")(a, tuple(0.0, 0.0));
    assert(r5.equal([tuple(3, -3), tuple(7, -7)]));
    auto r6 = cumulativeFold!("a + b", "a - b")(a);
    assert(r6.equal([tuple(3, 3), tuple(7, -1)]));

    a = [1, 2, 3, 4, 5];
    // Stringize with commas
    auto rep = cumulativeFold!("a ~ `, ` ~ to!string(b)")(a, "");
    assert(rep.map!"a[2 .. $]".equal(["1", "1, 2", "1, 2, 3", "1, 2, 3, 4", "1, 2, 3, 4, 5"]));

    // Test for empty range
    a = [];
    assert(a.cumulativeFold!"a + b".empty);
    assert(a.cumulativeFold!"a + b"(2.0).empty);
}

@safe unittest
{
    import std.algorithm.comparison : max, min;
    import std.array : array;
    import std.math : approxEqual;
    import std.typecons : tuple;

    const float a = 0.0;
    const float[] b = [1.2, 3, 3.3];
    float[] c = [1.2, 3, 3.3];

    auto r = cumulativeFold!"a + b"(b, a);
    assert(approxEqual(r, [1.2, 4.2, 7.5]));

    auto r2 = cumulativeFold!"a + b"(c, a);
    assert(approxEqual(r2, [1.2, 4.2, 7.5]));

    const numbers = [10, 30, 20];
    enum m = numbers.cumulativeFold!(min).array;
    assert(m == [10, 10, 10]);
    enum minmax = numbers.cumulativeFold!(min, max).array;
    assert(minmax == [tuple(10, 10), tuple(10, 30), tuple(10, 30)]);
}

@safe unittest
{
    import std.math : approxEqual;
    import std.typecons : tuple;

    enum foo = "a + 0.5 * b";
    auto r = [0, 1, 2, 3];
    auto r1 = r.cumulativeFold!foo;
    auto r2 = r.cumulativeFold!(foo, foo);
    assert(approxEqual(r1, [0, 0.5, 1.5, 3]));
    assert(approxEqual(r2.map!"a[0]", [0, 0.5, 1.5, 3]));
    assert(approxEqual(r2.map!"a[1]", [0, 0.5, 1.5, 3]));
}

@safe unittest
{
    import std.algorithm.comparison : equal, max, min;
    import std.array : array;
    import std.typecons : tuple;

    //Seed is tuple of const.
    static auto minmaxElement(alias F = min, alias G = max, R)(in R range)
    @safe pure nothrow
    if (isInputRange!R)
    {
        return range.cumulativeFold!(F, G)(tuple(ElementType!R.max, ElementType!R.min));
    }

    assert(minmaxElement([1, 2, 3]).equal([tuple(1, 1), tuple(1, 2), tuple(1, 3)]));
}

@safe unittest //12569
{
    import std.algorithm.comparison : equal, max, min;
    import std.typecons : tuple;

    dchar c = 'a';

    assert(cumulativeFold!(min, max)("hello", tuple(c, c)).equal([tuple('a', 'h'),
        tuple('a', 'h'), tuple('a', 'l'), tuple('a', 'l'), tuple('a', 'o')]));
    static assert(!__traits(compiles, cumulativeFold!(min, max)("hello", tuple(c))));
    static assert(!__traits(compiles, cumulativeFold!(min, max)("hello", tuple(c, c, c))));

    //"Seed dchar should be a Tuple"
    static assert(!__traits(compiles, cumulativeFold!(min, max)("hello", c)));
    //"Seed (dchar) does not have the correct amount of fields (should be 2)"
    static assert(!__traits(compiles, cumulativeFold!(min, max)("hello", tuple(c))));
    //"Seed (dchar, dchar, dchar) does not have the correct amount of fields (should be 2)"
    static assert(!__traits(compiles, cumulativeFold!(min, max)("hello", tuple(c, c, c))));
    //"Incompatable function/seed/element: all(alias pred = "a")/int/dchar"
    static assert(!__traits(compiles, cumulativeFold!all("hello", 1)));
    static assert(!__traits(compiles, cumulativeFold!(all, all)("hello", tuple(1, 1))));
}

@safe unittest //13304
{
    int[] data;
    assert(data.cumulativeFold!((a, b) => a + b).empty);
}

@safe unittest
{
    import std.algorithm.comparison : equal;
    import std.internal.test.dummyrange : AllDummyRanges, propagatesLength,
        propagatesRangeType, RangeType;

    foreach (DummyType; AllDummyRanges)
    {
        DummyType d;
        auto m = d.cumulativeFold!"a * b";

        static assert(propagatesLength!(typeof(m), DummyType));
        static if (DummyType.rt <= RangeType.Forward)
            static assert(propagatesRangeType!(typeof(m), DummyType));

        assert(m.equal([1, 2, 6, 24, 120, 720, 5040, 40_320, 362_880, 3_628_800]));
    }
}

// splitter
/**
Lazily splits a range using an element or range as a separator.
Separator ranges can be any narrow string type or sliceable range type.

Two adjacent separators are considered to surround an empty element in
the split range. Use `filter!(a => !a.empty)` on the result to compress
empty elements.

The predicate is passed to $(REF binaryFun, std,functional) and accepts
any callable function that can be executed via `pred(element, s)`.

Notes:
    If splitting a string on whitespace and token compression is desired,
    consider using `splitter` without specifying a separator.

    If no separator is passed, the $(REF_ALTTEXT, unary, unaryFun, std,functional)
    predicate `isTerminator` decides whether to accept an element of `r`.

Params:
    pred = The predicate for comparing each element with the separator,
        defaulting to `"a == b"`.
    r = The $(REF_ALTTEXT input range, isInputRange, std,range,primitives) to be
        split. Must support slicing and `.length` or be a narrow string type.
    s = The element (or range) to be treated as the separator
        between range segments to be split.
    isTerminator = The predicate for deciding where to split the range when no separator is passed

Constraints:
    The predicate `pred` needs to accept an element of `r` and the
    separator `s`.

Returns:
    An input range of the subranges of elements between separators. If `r`
    is a $(REF_ALTTEXT forward range, isForwardRange, std,range,primitives)
    or $(REF_ALTTEXT bidirectional range, isBidirectionalRange, std,range,primitives),
    the returned range will be likewise.
    When a range is used a separator, bidirectionality isn't possible.

    If an empty range is given, the result is an empty range. If a range with
    one separator is given, the result is a range with two empty elements.

See_Also:
 $(REF _splitter, std,regex) for a version that splits using a regular
expression defined separator and
 $(REF _split, std,array) for a version that splits eagerly.
*/
auto splitter(alias pred = "a == b", Range, Separator)(Range r, Separator s)
if (is(typeof(binaryFun!pred(r.front, s)) : bool)
        && ((hasSlicing!Range && hasLength!Range) || isNarrowString!Range))
{
    import std.algorithm.searching : find;
    import std.conv : unsigned;

    struct Result
    {
    private:
        Range _input;
        Separator _separator;
        // Do we need hasLength!Range? popFront uses _input.length...
        enum size_t _unComputed = size_t.max - 1, _atEnd = size_t.max;
        size_t _frontLength = _unComputed;
        size_t _backLength = _unComputed;

        static if (isNarrowString!Range)
        {
            size_t _separatorLength;
        }
        else
        {
            enum _separatorLength = 1;
        }

        static if (isBidirectionalRange!Range)
        {
            size_t lastIndexOf(Range haystack, Separator needle)
            {
                import std.range : retro;
                auto r = haystack.retro().find!pred(needle);
                return r.retro().length - 1;
            }
        }

    public:
        this(Range input, Separator separator)
        {
            _input = input;
            _separator = separator;

            static if (isNarrowString!Range)
            {
                import std.utf : codeLength;

                _separatorLength = codeLength!(ElementEncodingType!Range)(separator);
            }
            if (_input.empty)
                _frontLength = _atEnd;
        }

        static if (isInfinite!Range)
        {
            enum bool empty = false;
        }
        else
        {
            @property bool empty()
            {
                return _frontLength == _atEnd;
            }
        }

        @property Range front()
        {
            assert(!empty, "Attempting to fetch the front of an empty splitter.");
            if (_frontLength == _unComputed)
            {
                auto r = _input.find!pred(_separator);
                _frontLength = _input.length - r.length;
            }
            return _input[0 .. _frontLength];
        }

        void popFront()
        {
            assert(!empty, "Attempting to popFront an empty splitter.");
            if (_frontLength == _unComputed)
            {
                front;
            }
            assert(_frontLength <= _input.length);
            if (_frontLength == _input.length)
            {
                // no more input and need to fetch => done
                _frontLength = _atEnd;

                // Probably don't need this, but just for consistency:
                _backLength = _atEnd;
            }
            else
            {
                _input = _input[_frontLength + _separatorLength .. _input.length];
                _frontLength = _unComputed;
            }
        }

        static if (isForwardRange!Range)
        {
            @property typeof(this) save()
            {
                auto ret = this;
                ret._input = _input.save;
                return ret;
            }
        }

        static if (isBidirectionalRange!Range)
        {
            @property Range back()
            {
                assert(!empty, "Attempting to fetch the back of an empty splitter.");
                if (_backLength == _unComputed)
                {
                    immutable lastIndex = lastIndexOf(_input, _separator);
                    if (lastIndex == -1)
                    {
                        _backLength = _input.length;
                    }
                    else
                    {
                        _backLength = _input.length - lastIndex - 1;
                    }
                }
                return _input[_input.length - _backLength .. _input.length];
            }

            void popBack()
            {
                assert(!empty, "Attempting to popBack an empty splitter.");
                if (_backLength == _unComputed)
                {
                    // evaluate back to make sure it's computed
                    back;
                }
                assert(_backLength <= _input.length);
                if (_backLength == _input.length)
                {
                    // no more input and need to fetch => done
                    _frontLength = _atEnd;
                    _backLength = _atEnd;
                }
                else
                {
                    _input = _input[0 .. _input.length - _backLength - _separatorLength];
                    _backLength = _unComputed;
                }
            }
        }
    }

    return Result(r, s);
}

/// Basic splitting with characters and numbers.
@safe unittest
{
    import std.algorithm.comparison : equal;

    assert("a|bc|def".splitter('|').equal([ "a", "bc", "def" ]));

    int[] a = [1, 0, 2, 3, 0, 4, 5, 6];
    int[][] w = [ [1], [2, 3], [4, 5, 6] ];
    assert(a.splitter(0).equal(w));
}

/// Adjacent separators.
@safe unittest
{
    import std.algorithm.comparison : equal;

    assert("|ab|".splitter('|').equal([ "", "ab", "" ]));
    assert("ab".splitter('|').equal([ "ab" ]));

    assert("a|b||c".splitter('|').equal([ "a", "b", "", "c" ]));
    assert("hello  world".splitter(' ').equal([ "hello", "", "world" ]));

    auto a = [ 1, 2, 0, 0, 3, 0, 4, 5, 0 ];
    auto w = [ [1, 2], [], [3], [4, 5], [] ];
    assert(a.splitter(0).equal(w));
}

/// Empty and separator-only ranges.
@safe unittest
{
    import std.algorithm.comparison : equal;
    import std.range : empty;

    assert("".splitter('|').empty);
    assert("|".splitter('|').equal([ "", "" ]));
    assert("||".splitter('|').equal([ "", "", "" ]));
}

/// Use a range for splitting
@safe unittest
{
    import std.algorithm.comparison : equal;

    assert("a=>bc=>def".splitter("=>").equal([ "a", "bc", "def" ]));
    assert("a|b||c".splitter("||").equal([ "a|b", "c" ]));
    assert("hello  world".splitter("  ").equal([ "hello", "world" ]));

    int[] a = [ 1, 2, 0, 0, 3, 0, 4, 5, 0 ];
    int[][] w = [ [1, 2], [3, 0, 4, 5, 0] ];
    assert(a.splitter([0, 0]).equal(w));

    a = [ 0, 0 ];
    assert(a.splitter([0, 0]).equal([ (int[]).init, (int[]).init ]));

    a = [ 0, 0, 1 ];
    assert(a.splitter([0, 0]).equal([ [], [1] ]));
}

/// Custom predicate functions.
@safe unittest
{
    import std.algorithm.comparison : equal;
    import std.ascii : toLower;

    assert("abXcdxef".splitter!"a.toLower == b"('x').equal(
                 [ "ab", "cd", "ef" ]));

    auto w = [ [0], [1], [2] ];
    assert(w.splitter!"a.front == b"(1).equal([ [[0]], [[2]] ]));
}

/// Use splitter without a separator
@safe unittest
{
    import std.algorithm.comparison : equal;
    import std.range.primitives : front;

    assert(equal(splitter!(a => a == '|')("a|bc|def"), [ "a", "bc", "def" ]));
    assert(equal(splitter!(a => a == ' ')("hello  world"), [ "hello", "", "world" ]));

    int[] a = [ 1, 2, 0, 0, 3, 0, 4, 5, 0 ];
    int[][] w = [ [1, 2], [], [3], [4, 5], [] ];
    assert(equal(splitter!(a => a == 0)(a), w));

    a = [ 0 ];
    assert(equal(splitter!(a => a == 0)(a), [ (int[]).init, (int[]).init ]));

    a = [ 0, 1 ];
    assert(equal(splitter!(a => a == 0)(a), [ [], [1] ]));

    w = [ [0], [1], [2] ];
    assert(equal(splitter!(a => a.front == 1)(w), [ [[0]], [[2]] ]));
}

/// Leading separators, trailing separators, or no separators.
@safe unittest
{
    import std.algorithm.comparison : equal;

    assert("|ab|".splitter('|').equal([ "", "ab", "" ]));
    assert("ab".splitter('|').equal([ "ab" ]));
}

/// Splitter returns bidirectional ranges if the delimiter is a single element
@safe unittest
{
    import std.algorithm.comparison : equal;
    import std.range : retro;
    assert("a|bc|def".splitter('|').retro.equal([ "def", "bc", "a" ]));
}

/// Splitting by word lazily
@safe unittest
{
    import std.ascii : isWhite;
    import std.algorithm.comparison : equal;
    import std.algorithm.iteration : splitter;

    string str = "Hello World!";
    assert(str.splitter!(isWhite).equal(["Hello", "World!"]));
}

@safe unittest
{
    import std.algorithm;
    import std.array : array;
    import std.internal.test.dummyrange;
    import std.range : retro;

    assert(equal(splitter("hello  world", ' '), [ "hello", "", "world" ]));
    assert(equal(splitter("žlutoučkýřkůň", 'ř'), [ "žlutoučký", "kůň" ]));
    int[] a = [ 1, 2, 0, 0, 3, 0, 4, 5, 0 ];
    int[][] w = [ [1, 2], [], [3], [4, 5], [] ];
    static assert(isForwardRange!(typeof(splitter(a, 0))));

    assert(equal(splitter(a, 0), w));
    a = null;
    assert(equal(splitter(a, 0),  (int[][]).init));
    a = [ 0 ];
    assert(equal(splitter(a, 0), [ (int[]).init, (int[]).init ][]));
    a = [ 0, 1 ];
    assert(equal(splitter(a, 0), [ [], [1] ]));
    assert(equal(splitter(a, 0), [ [], [1] ][]));

    // Thoroughly exercise the bidirectional stuff.
    auto str = "abc abcd abcde ab abcdefg abcdefghij ab ac ar an at ada";
    assert(equal(
        retro(splitter(str, 'a')),
        retro(array(splitter(str, 'a')))
    ));

    // Test interleaving front and back.
    auto split = splitter(str, 'a');
    assert(split.front == "");
    assert(split.back == "");
    split.popBack();
    assert(split.back == "d");
    split.popFront();
    assert(split.front == "bc ");
    assert(split.back == "d");
    split.popFront();
    split.popBack();
    assert(split.back == "t ");
    split.popBack();
    split.popBack();
    split.popFront();
    split.popFront();
    assert(split.front == "b ");
    assert(split.back == "r ");

    foreach (DummyType; AllDummyRanges) {  // Bug 4408
        static if (isRandomAccessRange!DummyType)
        {
            static assert(isBidirectionalRange!DummyType);
            DummyType d;
            auto s = splitter(d, 5);
            assert(equal(s.front, [1,2,3,4]));
            assert(equal(s.back, [6,7,8,9,10]));

            auto s2 = splitter(d, [4, 5]);
            assert(equal(s2.front, [1,2,3]));
        }
    }
}
@safe unittest
{
    import std.algorithm;
    import std.range;
    auto L = retro(iota(1L, 10L));
    auto s = splitter(L, 5L);
    assert(equal(s.front, [9L, 8L, 7L, 6L]));
    s.popFront();
    assert(equal(s.front, [4L, 3L, 2L, 1L]));
    s.popFront();
    assert(s.empty);
}

@safe unittest // issue 18470
{
    import std.algorithm.comparison : equal;

    const w = [[0], [1], [2]];
    assert(w.splitter!((a, b) => a.front() == b)(1).equal([[[0]], [[2]]]));
}

@safe unittest // issue 18470
{
    import std.algorithm.comparison : equal;
    import std.ascii : toLower;

    assert("abXcdxef".splitter!"a.toLower == b"('x').equal(["ab", "cd", "ef"]));
    assert("abXcdxef".splitter!((a, b) => a.toLower == b)('x').equal(["ab", "cd", "ef"]));
}

/// ditto
auto splitter(alias pred = "a == b", Range, Separator)(Range r, Separator s)
if (is(typeof(binaryFun!pred(r.front, s.front)) : bool)
        && (hasSlicing!Range || isNarrowString!Range)
        && isForwardRange!Separator
        && (hasLength!Separator || isNarrowString!Separator))
{
    import std.algorithm.searching : find;
    import std.conv : unsigned;

    static struct Result
    {
    private:
        Range _input;
        Separator _separator;
        // _frontLength == size_t.max means empty
        size_t _frontLength = size_t.max;

        @property auto separatorLength() { return _separator.length; }

        void ensureFrontLength()
        {
            if (_frontLength != _frontLength.max) return;
            assert(!_input.empty);
            // compute front length
            _frontLength = (_separator.empty) ? 1 :
                           _input.length - find!pred(_input, _separator).length;
        }

    public:
        this(Range input, Separator separator)
        {
            _input = input;
            _separator = separator;
        }

        @property Range front()
        {
            assert(!empty, "Attempting to fetch the front of an empty splitter.");
            ensureFrontLength();
            return _input[0 .. _frontLength];
        }

        static if (isInfinite!Range)
        {
            enum bool empty = false;  // Propagate infiniteness
        }
        else
        {
            @property bool empty()
            {
                return _frontLength == size_t.max && _input.empty;
            }
        }

        void popFront()
        {
            assert(!empty, "Attempting to popFront an empty splitter.");
            ensureFrontLength();
            if (_frontLength == _input.length)
            {
                // done, there's no separator in sight
                _input = _input[_frontLength .. _frontLength];
                _frontLength = _frontLength.max;
                return;
            }
            if (_frontLength + separatorLength == _input.length)
            {
                // Special case: popping the first-to-last item; there is
                // an empty item right after this.
                _input = _input[_input.length .. _input.length];
                _frontLength = 0;
                return;
            }
            // Normal case, pop one item and the separator, get ready for
            // reading the next item
            _input = _input[_frontLength + separatorLength .. _input.length];
            // mark _frontLength as uninitialized
            _frontLength = _frontLength.max;
        }

        static if (isForwardRange!Range)
        {
            @property typeof(this) save()
            {
                auto ret = this;
                ret._input = _input.save;
                return ret;
            }
        }
    }

    return Result(r, s);
}

@safe unittest
{
    import std.algorithm.comparison : equal;
    import std.typecons : Tuple;

    alias C = Tuple!(int, "x", int, "y");
    auto a = [C(1,0), C(2,0), C(3,1), C(4,0)];
    assert(equal(splitter!"a.x == b"(a, [2, 3]), [ [C(1,0)], [C(4,0)] ]));
}

@safe unittest
{
    import std.algorithm.comparison : equal;
    import std.array : split;
    import std.conv : text;

    auto s = ",abc, de, fg,hi,";
    auto sp0 = splitter(s, ',');
    assert(equal(sp0, ["", "abc", " de", " fg", "hi", ""][]));

    auto s1 = ", abc, de,  fg, hi, ";
    auto sp1 = splitter(s1, ", ");
    assert(equal(sp1, ["", "abc", "de", " fg", "hi", ""][]));
    static assert(isForwardRange!(typeof(sp1)));

    int[] a = [ 1, 2, 0, 3, 0, 4, 5, 0 ];
    int[][] w = [ [1, 2], [3], [4, 5], [] ];
    uint i;
    foreach (e; splitter(a, 0))
    {
        assert(i < w.length);
        assert(e == w[i++]);
    }
    assert(i == w.length);

    wstring names = ",peter,paul,jerry,";
    auto words = split(names, ",");
    assert(walkLength(words) == 5, text(walkLength(words)));
}

@safe unittest
{
    int[][] a = [ [1], [2], [0], [3], [0], [4], [5], [0] ];
    int[][][] w = [ [[1], [2]], [[3]], [[4], [5]], [] ];
    uint i;
    foreach (e; splitter!"a.front == 0"(a, 0))
    {
        assert(i < w.length);
        assert(e == w[i++]);
    }
    assert(i == w.length);
}

@safe unittest
{
    import std.algorithm.comparison : equal;
    auto s6 = ",";
    auto sp6 = splitter(s6, ',');
    foreach (e; sp6) {}
    assert(equal(sp6, ["", ""][]));
}

@safe unittest
{
    import std.algorithm.comparison : equal;

    // Issue 10773
    auto s = splitter("abc", "");
    assert(s.equal(["a", "b", "c"]));
}

@safe unittest
{
    import std.algorithm.comparison : equal;

    // Test by-reference separator
    class RefSep {
    @safe:
        string _impl;
        this(string s) { _impl = s; }
        @property empty() { return _impl.empty; }
        @property auto front() { return _impl.front; }
        void popFront() { _impl = _impl[1..$]; }
        @property RefSep save() scope { return new RefSep(_impl); }
        @property auto length() { return _impl.length; }
    }
    auto sep = new RefSep("->");
    auto data = "i->am->pointing";
    auto words = splitter(data, sep);
    assert(words.equal([ "i", "am", "pointing" ]));
}

/// ditto
auto splitter(alias isTerminator, Range)(Range r)
if (isForwardRange!Range && is(typeof(unaryFun!isTerminator(r.front))))
{
    return SplitterResult!(unaryFun!isTerminator, Range)(r);
}

private struct SplitterResult(alias isTerminator, Range)
{
    import std.algorithm.searching : find;
    enum fullSlicing = (hasLength!Range && hasSlicing!Range) || isSomeString!Range;

    private Range _input;
    private size_t _end = 0;
    static if (!fullSlicing)
        private Range _next;

    private void findTerminator()
    {
        static if (fullSlicing)
        {
            auto r = find!isTerminator(_input.save);
            _end = _input.length - r.length;
        }
        else
            for ( _end = 0; !_next.empty ; _next.popFront)
            {
                if (isTerminator(_next.front))
                    break;
                ++_end;
            }
    }

    this(Range input)
    {
        _input = input;
        static if (!fullSlicing)
            _next = _input.save;

        if (!_input.empty)
            findTerminator();
        else
            _end = size_t.max;
    }

    static if (fullSlicing)
    {
        private this(Range input, size_t end)
        {
            _input = input;
            _end = end;
        }
    }
    else
    {
        private this(Range input, size_t end, Range next)
        {
            _input = input;
            _end = end;
            _next = next;
        }
    }

    static if (isInfinite!Range)
    {
        enum bool empty = false;  // Propagate infiniteness.
    }
    else
    {
        @property bool empty()
        {
            return _end == size_t.max;
        }
    }

    @property auto front()
    {
        version (assert)
        {
            import core.exception : RangeError;
            if (empty)
                throw new RangeError();
        }
        static if (fullSlicing)
            return _input[0 .. _end];
        else
        {
            import std.range : takeExactly;
            return _input.takeExactly(_end);
        }
    }

    void popFront()
    {
        version (assert)
        {
            import core.exception : RangeError;
            if (empty)
                throw new RangeError();
        }

        static if (fullSlicing)
        {
            _input = _input[_end .. _input.length];
            if (_input.empty)
            {
                _end = size_t.max;
                return;
            }
            _input.popFront();
        }
        else
        {
            if (_next.empty)
            {
                _input = _next;
                _end = size_t.max;
                return;
            }
            _next.popFront();
            _input = _next.save;
        }
        findTerminator();
    }

    @property typeof(this) save()
    {
        static if (fullSlicing)
            return SplitterResult(_input.save, _end);
        else
            return SplitterResult(_input.save, _end, _next.save);
    }
}

@safe unittest
{
    import std.algorithm.comparison : equal;
    import std.range : iota;

    auto L = iota(1L, 10L);
    auto s = splitter(L, [5L, 6L]);
    assert(equal(s.front, [1L, 2L, 3L, 4L]));
    s.popFront();
    assert(equal(s.front, [7L, 8L, 9L]));
    s.popFront();
    assert(s.empty);
}

@safe unittest
{
    import std.algorithm.comparison : equal;
    import std.algorithm.internal : algoFormat;
    import std.internal.test.dummyrange;

    void compare(string sentence, string[] witness)
    {
        auto r = splitter!"a == ' '"(sentence);
        assert(equal(r.save, witness), algoFormat("got: %(%s, %) expected: %(%s, %)", r, witness));
    }

    compare(" Mary  has a little lamb.   ",
            ["", "Mary", "", "has", "a", "little", "lamb.", "", "", ""]);
    compare("Mary  has a little lamb.   ",
            ["Mary", "", "has", "a", "little", "lamb.", "", "", ""]);
    compare("Mary  has a little lamb.",
            ["Mary", "", "has", "a", "little", "lamb."]);
    compare("", (string[]).init);
    compare(" ", ["", ""]);

    static assert(isForwardRange!(typeof(splitter!"a == ' '"("ABC"))));

    foreach (DummyType; AllDummyRanges)
    {
        static if (isRandomAccessRange!DummyType)
        {
            auto rangeSplit = splitter!"a == 5"(DummyType.init);
            assert(equal(rangeSplit.front, [1,2,3,4]));
            rangeSplit.popFront();
            assert(equal(rangeSplit.front, [6,7,8,9,10]));
        }
    }
}

@safe unittest
{
    import std.algorithm.comparison : equal;
    import std.algorithm.internal : algoFormat;
    import std.range;

    struct Entry
    {
        int low;
        int high;
        int[][] result;
    }
    Entry[] entries = [
        Entry(0, 0, []),
        Entry(0, 1, [[0]]),
        Entry(1, 2, [[], []]),
        Entry(2, 7, [[2], [4], [6]]),
        Entry(1, 8, [[], [2], [4], [6], []]),
    ];
    foreach ( entry ; entries )
    {
        auto a = iota(entry.low, entry.high).filter!"true"();
        auto b = splitter!"a%2"(a);
        assert(equal!equal(b.save, entry.result), algoFormat("got: %(%s, %) expected: %(%s, %)", b, entry.result));
    }
}

@safe unittest
{
    import std.algorithm.comparison : equal;
    import std.uni : isWhite;

    //@@@6791@@@
    assert(equal(
        splitter("là dove terminava quella valle"),
        ["là", "dove", "terminava", "quella", "valle"]
    ));
    assert(equal(
        splitter!(std.uni.isWhite)("là dove terminava quella valle"),
        ["là", "dove", "terminava", "quella", "valle"]
    ));
    assert(equal(splitter!"a=='本'"("日本語"), ["日", "語"]));
}

pure @safe unittest // issue 18657
{
    import std.algorithm.comparison : equal;
    import std.range : refRange;
    auto r = refRange(&["foobar"][0]).splitter!(c => c == 'b');
    assert(equal!equal(r.save, ["foo", "ar"]));
    assert(equal!equal(r.save, ["foo", "ar"]));
}

/++
Lazily splits the character-based range `s` into words, using whitespace as the
delimiter.

This function is character-range specific and, contrary to
`splitter!(std.uni.isWhite)`, runs of whitespace will be merged together
(no empty tokens will be produced).

Params:
    s = The character-based range to be split. Must be a string, or a
    random-access range of character types.

Returns:
    An $(REF_ALTTEXT input range, isInputRange, std,range,primitives) of slices of
    the original range split by whitespace.
 +/
auto splitter(Range)(Range s)
if (isSomeString!Range ||
    isRandomAccessRange!Range && hasLength!Range && hasSlicing!Range &&
    !isConvertibleToString!Range &&
    isSomeChar!(ElementEncodingType!Range))
{
    import std.algorithm.searching : find;
    static struct Result
    {
    private:
        import core.exception : RangeError;
        Range _s;
        size_t _frontLength;

        void getFirst()
        {
            import std.uni : isWhite;
            import std.traits : Unqual;
<<<<<<< HEAD

            static if (is(Unqual!(ElementEncodingType!Range) == wchar) &&
                       is(Unqual!(ElementType!Range) == dchar))
            {
                // all unicode whitespace characters fit into a wchar. However,
                // this range is a wchar array, so we will treat it like a
                // wchar array instead of decoding each code point.
                _frontLength = _s.length; // default condition, no spaces
                foreach (i; 0 .. _s.length)
                    if (isWhite(_s[i]))
                    {
                        _frontLength = i;
                        break;
                    }
            }
            else static if (is(Unqual!(ElementType!Range) == dchar) ||
                            is(Unqual!(ElementType!Range) == wchar))
            {
                // dchar or wchar range, we can just use find.
                auto r = find!(isWhite)(_s.save);
                _frontLength = _s.length - r.length;
            }
            else
            {
                // need to decode the characters until we find a space. This is
                // ported from std.string.stripLeft.
                static import std.ascii;
                static import std.uni;
                import std.utf : decodeFront;

                auto input = _s.save;
                size_t iLength = input.length;

                while (!input.empty)
                {
                    auto c = input.front;
                    if (std.ascii.isASCII(c))
                    {
                        if (std.ascii.isWhite(c))
                            break;
                        input.popFront();
                        --iLength;
                    }
                    else
                    {
                        auto dc = decodeFront(input);
                        if (std.uni.isWhite(dc))
                            break;
                        iLength = input.length;
                    }
                }

                // sanity check
                assert(iLength <= _s.length);

=======

            static if (is(Unqual!(ElementEncodingType!Range) == wchar) &&
                       is(Unqual!(ElementType!Range) == dchar))
            {
                // all unicode whitespace characters fit into a wchar. However,
                // this range is a wchar array, so we will treat it like a
                // wchar array instead of decoding each code point.
                _frontLength = _s.length; // default condition, no spaces
                foreach (i; 0 .. _s.length)
                    if (isWhite(_s[i]))
                    {
                        _frontLength = i;
                        break;
                    }
            }
            else static if (is(Unqual!(ElementType!Range) == dchar) ||
                            is(Unqual!(ElementType!Range) == wchar))
            {
                // dchar or wchar range, we can just use find.
                auto r = find!(isWhite)(_s.save);
                _frontLength = _s.length - r.length;
            }
            else
            {
                // need to decode the characters until we find a space. This is
                // ported from std.string.stripLeft.
                static import std.ascii;
                static import std.uni;
                import std.utf : decodeFront;

                auto input = _s.save;
                size_t iLength = input.length;

                while (!input.empty)
                {
                    auto c = input.front;
                    if (std.ascii.isASCII(c))
                    {
                        if (std.ascii.isWhite(c))
                            break;
                        input.popFront();
                        --iLength;
                    }
                    else
                    {
                        auto dc = decodeFront(input);
                        if (std.uni.isWhite(dc))
                            break;
                        iLength = input.length;
                    }
                }

                // sanity check
                assert(iLength <= _s.length);

>>>>>>> 89c37eaa
                _frontLength = _s.length - iLength;
            }
        }

    public:
        this(Range s)
        {
            import std.string : stripLeft;
            _s = s.stripLeft();
            getFirst();
        }

        @property auto front()
        {
            version (assert) if (empty) throw new RangeError();
            return _s[0 .. _frontLength];
        }

        void popFront()
        {
            import std.string : stripLeft;
            version (assert) if (empty) throw new RangeError();
            _s = _s[_frontLength .. $].stripLeft();
            getFirst();
        }

        @property bool empty() const
        {
            return _s.empty;
        }

        @property inout(Result) save() inout @safe pure nothrow
        {
            return this;
        }
    }
    return Result(s);
}

///
@safe pure unittest
{
    import std.algorithm.comparison : equal;
    auto a = " a     bcd   ef gh ";
    assert(equal(splitter(a), ["a", "bcd", "ef", "gh"][]));
}

@safe pure unittest
{
    import std.algorithm.comparison : equal;
    import std.meta : AliasSeq;
    static foreach (S; AliasSeq!(string, wstring, dstring))
    {{
        import std.conv : to;
        S a = " a  \u2028   bcd   ef gh ";
        assert(equal(splitter(a), [to!S("a"), to!S("bcd"), to!S("ef"), to!S("gh")]));
        a = "";
        assert(splitter(a).empty);
    }}

    immutable string s = " a     bcd   ef gh ";
    assert(equal(splitter(s), ["a", "bcd", "ef", "gh"][]));
}

@safe unittest
{
    import std.conv : to;
    import std.string : strip;

    // TDPL example, page 8
    uint[string] dictionary;
    char[][3] lines;
    lines[0] = "line one".dup;
    lines[1] = "line \ttwo".dup;
    lines[2] = "yah            last   line\ryah".dup;
    foreach (line; lines)
    {
       foreach (word; splitter(strip(line)))
       {
            if (word in dictionary) continue; // Nothing to do
            auto newID = dictionary.length;
            dictionary[to!string(word)] = cast(uint) newID;
        }
    }
    assert(dictionary.length == 5);
    assert(dictionary["line"]== 0);
    assert(dictionary["one"]== 1);
    assert(dictionary["two"]== 2);
    assert(dictionary["yah"]== 3);
    assert(dictionary["last"]== 4);

}

@safe unittest
{
    // do it with byCodeUnit
    import std.conv : to;
    import std.string : strip;
    import std.utf : byCodeUnit;

    alias BCU = typeof("abc".byCodeUnit());

    // TDPL example, page 8
    uint[BCU] dictionary;
    BCU[3] lines;
    lines[0] = "line one".byCodeUnit;
    lines[1] = "line \ttwo".byCodeUnit;
    lines[2] = "yah            last   line\ryah".byCodeUnit;
    foreach (line; lines)
    {
       foreach (word; splitter(strip(line)))
       {
           static assert(is(typeof(word) == BCU));
            if (word in dictionary) continue; // Nothing to do
            auto newID = dictionary.length;
            dictionary[word] = cast(uint) newID;
        }
    }
    assert(dictionary.length == 5);
    assert(dictionary["line".byCodeUnit]== 0);
    assert(dictionary["one".byCodeUnit]== 1);
    assert(dictionary["two".byCodeUnit]== 2);
    assert(dictionary["yah".byCodeUnit]== 3);
    assert(dictionary["last".byCodeUnit]== 4);
}

@safe pure unittest
{
    // issue 19238
    import std.utf : byCodeUnit;
    import std.algorithm.comparison : equal;
    auto range = "hello    world".byCodeUnit.splitter;
    static assert(is(typeof(range.front()) == typeof("hello".byCodeUnit())));
    assert(range.equal(["hello".byCodeUnit, "world".byCodeUnit]));

    // test other space types, including unicode
    auto u = " a\t\v\r bcd\u3000 \u2028\t\nef\U00010001 gh";
    assert(equal(splitter(u), ["a", "bcd", "ef\U00010001", "gh"][]));
    assert(equal(splitter(u.byCodeUnit), ["a".byCodeUnit, "bcd".byCodeUnit,
                 "ef\U00010001".byCodeUnit, "gh".byCodeUnit][]));
}

@safe unittest
{
    import std.algorithm.comparison : equal;
    import std.algorithm.internal : algoFormat;
    import std.array : split;
    import std.conv : text;

    // Check consistency:
    // All flavors of split should produce the same results
    foreach (input; [(int[]).init,
                     [0],
                     [0, 1, 0],
                     [1, 1, 0, 0, 1, 1],
                    ])
    {
        foreach (s; [0, 1])
        {
            auto result = split(input, s);

            assert(equal(result, split(input, [s])), algoFormat(`"[%(%s,%)]"`, split(input, [s])));
            //assert(equal(result, split(input, [s].filter!"true"())));                          //Not yet implemented
            assert(equal(result, split!((a) => a == s)(input)), text(split!((a) => a == s)(input)));

            //assert(equal!equal(result, split(input.filter!"true"(), s)));                      //Not yet implemented
            //assert(equal!equal(result, split(input.filter!"true"(), [s])));                    //Not yet implemented
            //assert(equal!equal(result, split(input.filter!"true"(), [s].filter!"true"())));    //Not yet implemented
            assert(equal!equal(result, split!((a) => a == s)(input.filter!"true"())));

            assert(equal(result, splitter(input, s)));
            assert(equal(result, splitter(input, [s])));
            //assert(equal(result, splitter(input, [s].filter!"true"())));                       //Not yet implemented
            assert(equal(result, splitter!((a) => a == s)(input)));

            //assert(equal!equal(result, splitter(input.filter!"true"(), s)));                   //Not yet implemented
            //assert(equal!equal(result, splitter(input.filter!"true"(), [s])));                 //Not yet implemented
            //assert(equal!equal(result, splitter(input.filter!"true"(), [s].filter!"true"()))); //Not yet implemented
            assert(equal!equal(result, splitter!((a) => a == s)(input.filter!"true"())));
        }
    }
    foreach (input; [string.init,
                     " ",
                     "  hello ",
                     "hello   hello",
                     " hello   what heck   this ?  "
                    ])
    {
        foreach (s; [' ', 'h'])
        {
            auto result = split(input, s);

            assert(equal(result, split(input, [s])));
            //assert(equal(result, split(input, [s].filter!"true"())));                          //Not yet implemented
            assert(equal(result, split!((a) => a == s)(input)));

            //assert(equal!equal(result, split(input.filter!"true"(), s)));                      //Not yet implemented
            //assert(equal!equal(result, split(input.filter!"true"(), [s])));                    //Not yet implemented
            //assert(equal!equal(result, split(input.filter!"true"(), [s].filter!"true"())));    //Not yet implemented
            assert(equal!equal(result, split!((a) => a == s)(input.filter!"true"())));

            assert(equal(result, splitter(input, s)));
            assert(equal(result, splitter(input, [s])));
            //assert(equal(result, splitter(input, [s].filter!"true"())));                       //Not yet implemented
            assert(equal(result, splitter!((a) => a == s)(input)));

            //assert(equal!equal(result, splitter(input.filter!"true"(), s)));                   //Not yet implemented
            //assert(equal!equal(result, splitter(input.filter!"true"(), [s])));                 //Not yet implemented
            //assert(equal!equal(result, splitter(input.filter!"true"(), [s].filter!"true"()))); //Not yet implemented
            assert(equal!equal(result, splitter!((a) => a == s)(input.filter!"true"())));
        }
    }
}

// In same combinations substitute needs to calculate the auto-decoded length
// of its needles
private template hasDifferentAutodecoding(Range, Needles...)
{
    import std.meta : anySatisfy;
    /* iff
       - the needles needs auto-decoding, but the incoming range doesn't (or vice versa)
       - both (range, needle) need auto-decoding and don't share the same common type
    */
    enum needlesAreNarrow = anySatisfy!(isNarrowString, Needles);
    enum sourceIsNarrow = isNarrowString!Range;
    enum hasDifferentAutodecoding = sourceIsNarrow != needlesAreNarrow ||
                                    (sourceIsNarrow && needlesAreNarrow &&
                                    is(CommonType!(Range, Needles) == void));
}

@safe nothrow @nogc pure unittest
{
    import std.meta : AliasSeq; // used for better clarity

    static assert(!hasDifferentAutodecoding!(string, AliasSeq!(string, string)));
    static assert(!hasDifferentAutodecoding!(wstring, AliasSeq!(wstring, wstring)));
    static assert(!hasDifferentAutodecoding!(dstring, AliasSeq!(dstring, dstring)));

    // the needles needs auto-decoding, but the incoming range doesn't (or vice versa)
    static assert(hasDifferentAutodecoding!(string, AliasSeq!(wstring, wstring)));
    static assert(hasDifferentAutodecoding!(string, AliasSeq!(dstring, dstring)));
    static assert(hasDifferentAutodecoding!(wstring, AliasSeq!(string, string)));
    static assert(hasDifferentAutodecoding!(wstring, AliasSeq!(dstring, dstring)));
    static assert(hasDifferentAutodecoding!(dstring, AliasSeq!(string, string)));
    static assert(hasDifferentAutodecoding!(dstring, AliasSeq!(wstring, wstring)));

    // both (range, needle) need auto-decoding and don't share the same common type
    static foreach (T; AliasSeq!(string, wstring, dstring))
    {
        static assert(hasDifferentAutodecoding!(T, AliasSeq!(wstring, string)));
        static assert(hasDifferentAutodecoding!(T, AliasSeq!(dstring, string)));
        static assert(hasDifferentAutodecoding!(T, AliasSeq!(wstring, dstring)));
    }
}

// substitute
/**
Returns a range with all occurrences of `substs` in `r`.
replaced with their substitution.

Single value replacements (`'ö'.substitute!('ä', 'a', 'ö', 'o', 'ü', 'u)`) are
supported as well and in $(BIGOH 1).

Params:
    r = an $(REF_ALTTEXT input range, isInputRange, std,range,primitives)
    value = a single value which can be substituted in $(BIGOH 1)
    substs = a set of replacements/substitutions
    pred = the equality function to test if element(s) are equal to
    a substitution

Returns: a range with the substitutions replaced.

See_Also:
$(REF replace, std, array) for an eager replace algorithm or
$(REF translate, std, string), and $(REF tr, std, string)
for string algorithms with translation tables.
*/
template substitute(substs...)
if (substs.length >= 2 && isExpressions!substs)
{
    import std.range.primitives : ElementType;
    import std.traits : CommonType;

    static assert(!(substs.length & 1), "The number of substitution parameters must be even");

    /**
      Substitute single values with compile-time substitution mappings.
      Complexity: $(BIGOH 1) due to D's `switch` guaranteeing $(BIGOH 1);
    */
    auto substitute(Value)(Value value)
    if (isInputRange!Value || !is(CommonType!(Value, typeof(substs[0])) == void))
    {
        static if (isInputRange!Value)
        {
            static if (!is(CommonType!(ElementType!Value, typeof(substs[0])) == void))
            {
                // Substitute single range elements with compile-time substitution mappings
                return value.map!(a => substitute(a));
            }
            else static if (isInputRange!Value &&
                    !is(CommonType!(ElementType!Value, ElementType!(typeof(substs[0]))) == void))
            {
                // not implemented yet, fallback to runtime variant for now
                return .substitute(value, substs);
            }
            else
            {
                static assert(0, `Compile-time substitutions must be elements or ranges of the same type of ` ~
                    Value.stringof ~ `.`);
            }
        }
        // Substitute single values with compile-time substitution mappings.
        else // static if (!is(CommonType!(Value, typeof(substs[0])) == void))
        {
            switch (value)
            {
                static foreach (i; 0 .. substs.length / 2)
                    case substs[2 * i]:
                        return substs[2 * i + 1];

                default: return value;
            }
        }
    }
}

/// ditto
auto substitute(alias pred = (a, b) => a == b, R, Substs...)(R r, Substs substs)
if (isInputRange!R && Substs.length >= 2 && !is(CommonType!(Substs) == void))
{
    import std.range.primitives : ElementType;
    import std.meta : allSatisfy;
    import std.traits : CommonType;

    static assert(!(Substs.length & 1), "The number of substitution parameters must be even");

    enum n = Substs.length / 2;

    // Substitute individual elements
    static if (!is(CommonType!(ElementType!R, Substs) == void))
    {
        import std.functional : binaryFun;

        // Imitate a value closure to be @nogc
        static struct ReplaceElement
        {
            private Substs substs;

            this(Substs substs)
            {
                this.substs = substs;
            }

            auto opCall(E)(E e)
            {
                static foreach (i; 0 .. n)
                    if (binaryFun!pred(e, substs[2 * i]))
                        return substs[2 * i + 1];

                return e;
            }
        }
        auto er = ReplaceElement(substs);
        return r.map!er;
    }
    // Substitute subranges
    else static if (!is(CommonType!(ElementType!R, ElementType!(Substs[0])) == void)  &&
                        allSatisfy!(isForwardRange, Substs))
    {
        import std.range : choose, take;
        import std.meta : Stride;

        auto replaceElement(E)(E e)
        {
            alias ReturnA = typeof(e[0]);
            alias ReturnB = typeof(substs[0 .. 1].take(1));

            // 1-based index
            const auto hitNr = e[1];
            switch (hitNr)
            {
                // no hit
                case 0:
                    // use choose trick for non-common range
                    static if (is(CommonType!(ReturnA, ReturnB) == void))
                        return choose(1, e[0], ReturnB.init);
                    else
                        return e[0];

                // all replacements
                static foreach (i; 0 .. n)
                    case i + 1:
                        // use choose trick for non-common ranges
                        static if (is(CommonType!(ReturnA, ReturnB) == void))
                            return choose(0, e[0], substs[2 * i + 1].take(size_t.max));
                        else
                            return substs[2 * i + 1].take(size_t.max);
                default:
                    assert(0, "hitNr should always be found.");
            }
        }

        alias Ins = Stride!(2, Substs);

        static struct SubstituteSplitter
        {
            import std.range : drop;
            import std.typecons : Tuple;

            private
            {
                typeof(R.init.drop(0)) rest;
                Ins needles;

                typeof(R.init.take(0)) skip; // skip before next hit
                alias Hit = size_t; // 0 iff no hit, otherwise hit in needles[index-1]
                alias E = Tuple!(typeof(skip), Hit);
                Hit hitNr; // hit number: 0 means no hit, otherwise index+1 to needles that matched
                bool hasHit; // is there a replacement hit which should be printed?

                enum hasDifferentAutodecoding = .hasDifferentAutodecoding!(typeof(rest), Ins);

                // calculating the needle length for narrow strings might be expensive -> cache it
                 static if (hasDifferentAutodecoding)
                     ptrdiff_t[n] needleLengths = -1;
            }

            this(R haystack, Ins needles)
            {
                this.rest = haystack.drop(0);
                this.needles = needles;
                if (!haystack.empty)
                {
                    hasHit = true;
                    popFront;
                }
                static if (hasNested!(typeof(skip)))
                    skip = rest.take(0);
            }

            /*  If `skip` is non-empty, it's returned as (skip, 0) tuple
                otherwise a similar (<empty>, hitNr) tuple is returned.
                `replaceElement` maps based on the second item (`hitNr`).
            */
            @property auto ref front()
            {
                assert(!empty, "Attempting to fetch the front of an empty substitute.");
                return !skip.empty ? E(skip, 0) : E(typeof(skip).init, hitNr);
            }

            static if (isInfinite!R)
                enum empty = false; // propagate infiniteness
            else
                @property bool empty()
                {
                    return skip.empty && !hasHit;
                }

            /* If currently in a skipping phase => reset.
               Otherwise try to find the next occurrence of `needles`
                  If valid match
                    - if there are elements before the match, set skip with these elements
                      (on the next popFront, the range will be in the skip state once)
                    - `rest`: advance to the end of the match
                    - set hasHit
               Otherwise skip to the end
            */
            void popFront()
            {
                assert(!empty, "Attempting to popFront an empty substitute.");
                if (!skip.empty)
                {
                    skip = typeof(skip).init; // jump over skip
                }
                else
                {
                    import std.algorithm.searching : countUntil, find;

                    auto match = rest.find!pred(needles);

                    static if (needles.length >= 2) // variadic version of find (returns a tuple)
                    {
                        // find with variadic needles returns a (range, needleNr) tuple
                        // needleNr is a 1-based index
                        auto hitValue = match[0];
                        hitNr = match[1];
                    }
                    else
                    {
                        // find with one needle returns the range
                        auto hitValue = match;
                        hitNr = match.empty ? 0 : 1;
                    }

                    if (hitNr == 0) // no more hits
                    {
                        skip = rest.take(size_t.max);
                        hasHit = false;
                        rest = typeof(rest).init;
                    }
                    else
                    {
                        auto hitLength = size_t.max;
                        switchL: switch (hitNr - 1)
                        {
                            static foreach (i; 0 .. n)
                            {
                                case i:
                                    static if (hasDifferentAutodecoding)
                                    {
                                        import std.utf : codeLength;

                                        // cache calculated needle length
                                        if (needleLengths[i] != -1)
                                            hitLength = needleLengths[i];
                                        else
                                            hitLength = needleLengths[i] = codeLength!dchar(needles[i]);
                                    }
                                    else
                                    {
                                        hitLength = needles[i].length;
                                    }
                                    break switchL;
                            }
                            default:
                                assert(0, "hitNr should always be found");
                        }

                        const pos = rest.countUntil(hitValue);
                        if (pos > 0) // match not at start of rest
                            skip = rest.take(pos);

                        hasHit = true;

                        // iff the source range and the substitutions are narrow strings,
                        // we can avoid calling the auto-decoding `popFront` (via drop)
                        static if (isNarrowString!(typeof(hitValue)) && !hasDifferentAutodecoding)
                            rest = hitValue[hitLength .. $];
                        else
                            rest = hitValue.drop(hitLength);
                    }
                }
            }
        }

        // extract inputs
        Ins ins;
        static foreach (i; 0 .. n)
            ins[i] = substs[2 * i];

        return SubstituteSplitter(r, ins)
                .map!(a => replaceElement(a))
                .joiner;
    }
    else
    {
        static assert(0, "The substitutions must either substitute a single element or a save-able subrange.");
    }
}

///
@safe pure unittest
{
    import std.algorithm.comparison : equal;

    // substitute single elements
    assert("do_it".substitute('_', ' ').equal("do it"));

    // substitute multiple, single elements
    assert("do_it".substitute('_', ' ',
                               'd', 'g',
                               'i', 't',
                               't', 'o')
                  .equal("go to"));

    // substitute subranges
    assert("do_it".substitute("_", " ",
                              "do", "done")
                  .equal("done it"));

    // substitution works for any ElementType
    int[] x = [1, 2, 3];
    auto y = x.substitute(1, 0.1);
    assert(y.equal([0.1, 2, 3]));
    static assert(is(typeof(y.front) == double));

    import std.range : retro;
    assert([1, 2, 3].substitute(1, 0.1).retro.equal([3, 2, 0.1]));
}

/// Use the faster compile-time overload
@safe pure unittest
{
    import std.algorithm.comparison : equal;

    // substitute subranges of a range
    assert("apple_tree".substitute!("apple", "banana",
                                    "tree", "shrub").equal("banana_shrub"));

    // substitute subranges of a range
    assert("apple_tree".substitute!('a', 'b',
                                    't', 'f').equal("bpple_free"));

    // substitute values
    assert('a'.substitute!('a', 'b', 't', 'f') == 'b');
}

/// Multiple substitutes
@safe pure unittest
{
    import std.algorithm.comparison : equal;
    import std.range.primitives : ElementType;

    int[3] x = [1, 2, 3];
    auto y = x[].substitute(1, 0.1)
                .substitute(0.1, 0.2);
    static assert(is(typeof(y.front) == double));
    assert(y.equal([0.2, 2, 3]));

    auto z = "42".substitute('2', '3')
                 .substitute('3', '1');
    static assert(is(ElementType!(typeof(z)) == dchar));
    assert(equal(z, "41"));
}

// Test the first example with compile-time overloads
@safe pure unittest
{
    import std.algorithm.comparison : equal;

    // substitute single elements
    assert("do_it".substitute!('_', ' ').equal("do it"));

    // substitute multiple, single elements
    assert("do_it".substitute!('_', ' ',
                               'd', 'g',
                               'i', 't',
                               't', 'o')
                  .equal(`go to`));

    // substitute subranges
    assert("do_it".substitute!("_", " ",
                               "do", "done")
                  .equal("done it"));

    // substitution works for any ElementType
    int[3] x = [1, 2, 3];
    auto y = x[].substitute!(1, 0.1);
    assert(y.equal([0.1, 2, 3]));
    static assert(is(typeof(y.front) == double));

    import std.range : retro;
    assert([1, 2, 3].substitute!(1, 0.1).retro.equal([3, 2, 0.1]));
}

// test infinite ranges
@safe pure nothrow unittest
{
    import std.algorithm.comparison : equal;
    import std.range : cycle, take;

    int[] x = [1, 2, 3];
    assert(x.cycle.substitute!(1, 0.1).take(4).equal([0.1, 2, 3, 0.1]));
    assert(x.cycle.substitute(1, 0.1).take(4).equal([0.1, 2, 3, 0.1]));
}

// test infinite ranges
@safe pure nothrow unittest
{
    import std.algorithm.comparison : equal;
    import std.internal.test.dummyrange : AllDummyRanges;

    foreach (R; AllDummyRanges)
    {
        assert(R.init
                .substitute!(2, 22, 3, 33, 5, 55, 9, 99)
                .equal([1, 22, 33, 4, 55, 6, 7, 8, 99, 10]));

        assert(R.init
                .substitute(2, 22, 3, 33, 5, 55, 9, 99)
                .equal([1, 22, 33, 4, 55, 6, 7, 8, 99, 10]));
    }
}

// test multiple replacements
@safe pure unittest
{
    import std.algorithm.comparison : equal;

    assert("alpha.beta.gamma"
            .substitute("alpha", "1",
                        "gamma", "3",
                        "beta", "2").equal("1.2.3"));

    assert("alpha.beta.gamma."
            .substitute("alpha", "1",
                        "gamma", "3",
                        "beta", "2").equal("1.2.3."));

    assert("beta.beta.beta"
            .substitute("alpha", "1",
                        "gamma", "3",
                        "beta", "2").equal("2.2.2"));

    assert("alpha.alpha.alpha"
            .substitute("alpha", "1",
                        "gamma", "3",
                        "beta", "2").equal("1.1.1"));
}

// test combination of subrange + element replacement
@safe pure unittest
{
    import std.algorithm.comparison : equal;

    assert(("abcDe".substitute("a", "AA",
                               "b", "DD")
                   .substitute('A', 'y',
                               'D', 'x',
                               'e', '1'))
           .equal("yyxxcx1"));
}

// test const + immutable storage groups
@safe pure unittest
{
    import std.algorithm.comparison : equal;

    auto xyz_abc(T)(T value)
    {
        immutable a = "a";
        const b = "b";
        auto c = "c";
        return value.substitute!("x", a,
                                 "y", b,
                                 "z", c);
    }
    assert(xyz_abc("_x").equal("_a"));
    assert(xyz_abc(".y.").equal(".b."));
    assert(xyz_abc("z").equal("c"));
    assert(xyz_abc("w").equal("w"));
}

// test with narrow strings (auto-decoding) and subranges
@safe pure unittest
{
    import std.algorithm.comparison : equal;

    assert("äöü€".substitute("ä", "b", "ü", "u").equal("böu€"));
    assert("äöü€".substitute!("ä", "b", "ü", "u").equal("böu€"));
    assert("ä...öü€".substitute("ä", "b", "ü", "u").equal("b...öu€"));

    auto expected = "emoticons😄😅.😇😈Rock";
    assert("emoticons😄😅😆😇😈rock"
            .substitute("r", "R", "😆", ".").equal(expected));
    assert("emoticons😄😅😆😇😈rock"
            .substitute!("r", "R", "😆", ".").equal(expected));
}

// test with narrow strings (auto-decoding) and single elements
@safe pure unittest
{
    import std.algorithm.comparison : equal;

    assert("äöü€".substitute('ä', 'b', 'ü', 'u').equal("böu€"));
    assert("äöü€".substitute!('ä', 'b', 'ü', 'u').equal("böu€"));

    auto expected = "emoticons😄😅.😇😈Rock";
    assert("emoticons😄😅😆😇😈rock"
            .substitute('r', 'R', '😆', '.').equal(expected));
    assert("emoticons😄😅😆😇😈rock"
            .substitute!('r', 'R', '😆', '.').equal(expected));
}

// test auto-decoding {n,w,d} strings X {n,w,d} strings
@safe pure unittest
{
    import std.algorithm.comparison : equal;

    assert("ääöü€".substitute("ä", "b", "ü", "u").equal("bböu€"));
    assert("ääöü€".substitute("ä"w, "b"w, "ü"w, "u"w).equal("bböu€"));
    assert("ääöü€".substitute("ä"d, "b"d, "ü"d, "u"d).equal("bböu€"));

    assert("ääöü€"w.substitute("ä", "b", "ü", "u").equal("bböu€"));
    assert("ääöü€"w.substitute("ä"w, "b"w, "ü"w, "u"w).equal("bböu€"));
    assert("ääöü€"w.substitute("ä"d, "b"d, "ü"d, "u"d).equal("bböu€"));

    assert("ääöü€"d.substitute("ä", "b", "ü", "u").equal("bböu€"));
    assert("ääöü€"d.substitute("ä"w, "b"w, "ü"w, "u"w).equal("bböu€"));
    assert("ääöü€"d.substitute("ä"d, "b"d, "ü"d, "u"d).equal("bböu€"));

    // auto-decoding is done before by a different range
    assert("ääöü€".filter!(a => true).substitute("ä", "b", "ü", "u").equal("bböu€"));
    assert("ääöü€".filter!(a => true).substitute("ä"w, "b"w, "ü"w, "u"w).equal("bböu€"));
    assert("ääöü€".filter!(a => true).substitute("ä"d, "b"d, "ü"d, "u"d).equal("bböu€"));
}

// test repeated replacement
@safe pure nothrow unittest
{
    import std.algorithm.comparison : equal;

    assert([1, 2, 3, 1, 1, 2].substitute(1, 0).equal([0, 2, 3, 0, 0, 2]));
    assert([1, 2, 3, 1, 1, 2].substitute!(1, 0).equal([0, 2, 3, 0, 0, 2]));
    assert([1, 2, 3, 1, 1, 2].substitute(1, 2, 2, 9).equal([2, 9, 3, 2, 2, 9]));
}

// test @nogc for single element replacements
@safe @nogc unittest
{
    import std.algorithm.comparison : equal;

    static immutable arr = [1, 2, 3, 1, 1, 2];
    static immutable expected = [0, 2, 3, 0, 0, 2];

    assert(arr.substitute!(1, 0).equal(expected));
    assert(arr.substitute(1, 0).equal(expected));
}

// test different range types
@safe pure nothrow unittest
{
    import std.algorithm.comparison : equal;
    import std.internal.test.dummyrange : AllDummyRanges;

    static foreach (DummyType; AllDummyRanges)
    {{
        DummyType dummyRange;

        // single substitution
        dummyRange.substitute (2, 22).equal([1, 22, 3, 4, 5, 6, 7, 8, 9, 10]);
        dummyRange.substitute!(2, 22).equal([1, 22, 3, 4, 5, 6, 7, 8, 9, 10]);

        // multiple substitution
        dummyRange.substitute (2, 22, 5, 55, 7, 77).equal([1, 22, 3, 4, 55, 6, 77, 8, 9, 10]);
        dummyRange.substitute!(2, 22, 5, 55, 7, 77).equal([1, 22, 3, 4, 55, 6, 77, 8, 9, 10]);
    }}
}

// issue 19207
@safe pure nothrow unittest
{
    import std.algorithm.comparison : equal;
    assert([1, 2, 3, 4].substitute([1], [7]).equal([7, 2, 3, 4]));
    assert([1, 2, 3, 4].substitute([2], [7]).equal([1, 7, 3, 4]));
    assert([1, 2, 3, 4].substitute([4], [7]).equal([1, 2, 3, 7]));
    assert([1, 2, 3, 4].substitute([2, 3], [7]).equal([1, 7, 4]));
    assert([1, 2, 3, 4].substitute([3, 4], [7, 8]).equal([1, 2, 7, 8]));
}

// tests recognizing empty base ranges
nothrow pure @safe unittest
{
    import std.utf : byCodeUnit;
    import std.algorithm.comparison : equal;

    assert("".byCodeUnit.substitute('4', 'A').empty);
    assert("".byCodeUnit.substitute('0', 'O', '5', 'S', '1', 'l').empty);
    assert("".byCodeUnit.substitute("PKM".byCodeUnit, "PoKeMon".byCodeUnit).empty);
    assert("".byCodeUnit.substitute
    (   "ding".byCodeUnit,
        "dong".byCodeUnit,
        "click".byCodeUnit,
        "clack".byCodeUnit,
        "ping".byCodeUnit,
        "latency".byCodeUnit
    ).empty);
}

// sum
/**
Sums elements of `r`, which must be a finite
$(REF_ALTTEXT input range, isInputRange, std,range,primitives). Although
conceptually `sum(r)` is equivalent to $(LREF fold)!((a, b) => a +
b)(r, 0), `sum` uses specialized algorithms to maximize accuracy,
as follows.

$(UL
$(LI If $(REF ElementType, std,range,primitives)!R is a floating-point
type and `R` is a
$(REF_ALTTEXT random-access range, isRandomAccessRange, std,range,primitives) with
length and slicing, then `sum` uses the
$(HTTP en.wikipedia.org/wiki/Pairwise_summation, pairwise summation)
algorithm.)
$(LI If `ElementType!R` is a floating-point type and `R` is a
finite input range (but not a random-access range with slicing), then
`sum` uses the $(HTTP en.wikipedia.org/wiki/Kahan_summation,
Kahan summation) algorithm.)
$(LI In all other cases, a simple element by element addition is done.)
)

For floating point inputs, calculations are made in
$(DDLINK spec/type, Types, `real`)
precision for `real` inputs and in `double` precision otherwise
(Note this is a special case that deviates from `fold`'s behavior,
which would have kept `float` precision for a `float` range).
For all other types, the calculations are done in the same type obtained
from from adding two elements of the range, which may be a different
type from the elements themselves (for example, in case of
$(DDSUBLINK spec/type,integer-promotions, integral promotion)).

A seed may be passed to `sum`. Not only will this seed be used as an initial
value, but its type will override all the above, and determine the algorithm
and precision used for summation.

Note that these specialized summing algorithms execute more primitive operations
than vanilla summation. Therefore, if in certain cases maximum speed is required
at expense of precision, one can use `fold!((a, b) => a + b)(r, 0)`, which
is not specialized for summation.

Params:
    seed = the initial value of the summation
    r = a finite input range

Returns:
    The sum of all the elements in the range r.
 */
auto sum(R)(R r)
if (isInputRange!R && !isInfinite!R && is(typeof(r.front + r.front)))
{
    alias E = Unqual!(ElementType!R);
    static if (isFloatingPoint!E)
        alias Seed = typeof(E.init  + 0.0); //biggest of double/real
    else
        alias Seed = typeof(r.front + r.front);
    return sum(r, Unqual!Seed(0));
}
/// ditto
auto sum(R, E)(R r, E seed)
if (isInputRange!R && !isInfinite!R && is(typeof(seed = seed + r.front)))
{
    static if (isFloatingPoint!E)
    {
        static if (hasLength!R && hasSlicing!R)
        {
            if (r.empty) return seed;
            return seed + sumPairwise!E(r);
        }
        else
            return sumKahan!E(seed, r);
    }
    else
    {
        return reduce!"a + b"(seed, r);
    }
}

/// Ditto
@safe pure nothrow unittest
{
    import std.range;

    //simple integral sumation
    assert(sum([ 1, 2, 3, 4]) == 10);

    //with integral promotion
    assert(sum([false, true, true, false, true]) == 3);
    assert(sum(ubyte.max.repeat(100)) == 25500);

    //The result may overflow
    assert(uint.max.repeat(3).sum()           ==  4294967293U );
    //But a seed can be used to change the sumation primitive
    assert(uint.max.repeat(3).sum(ulong.init) == 12884901885UL);

    //Floating point sumation
    assert(sum([1.0, 2.0, 3.0, 4.0]) == 10);

    //Floating point operations have double precision minimum
    static assert(is(typeof(sum([1F, 2F, 3F, 4F])) == double));
    assert(sum([1F, 2, 3, 4]) == 10);

    //Force pair-wise floating point sumation on large integers
    import std.math : approxEqual;
    assert(iota(ulong.max / 2, ulong.max / 2 + 4096).sum(0.0)
               .approxEqual((ulong.max / 2) * 4096.0 + 4096^^2 / 2));
}

// Pairwise summation http://en.wikipedia.org/wiki/Pairwise_summation
private auto sumPairwise(F, R)(R data)
if (isInputRange!R && !isInfinite!R)
{
    import core.bitop : bsf;
    // Works for r with at least length < 2^^(64 + log2(16)), in keeping with the use of size_t
    // elsewhere in std.algorithm and std.range on 64 bit platforms. The 16 in log2(16) comes
    // from the manual unrolling in sumPairWise16
    F[64] store = void;
    size_t idx = 0;

    void collapseStore(T)(T k)
    {
        auto lastToKeep = idx - cast(uint) bsf(k+1);
        while (idx > lastToKeep)
        {
            store[idx - 1] += store[idx];
            --idx;
        }
    }

    static if (hasLength!R)
    {
        foreach (k; 0 .. data.length / 16)
        {
            static if (isRandomAccessRange!R && hasSlicing!R)
            {
                store[idx] = sumPairwise16!F(data);
                data = data[16 .. data.length];
            }
            else store[idx] = sumPairwiseN!(16, false, F)(data);

            collapseStore(k);
            ++idx;
        }

        size_t i = 0;
        foreach (el; data)
        {
            store[idx] = el;
            collapseStore(i);
            ++idx;
            ++i;
        }
    }
    else
    {
        size_t k = 0;
        while (!data.empty)
        {
            store[idx] = sumPairwiseN!(16, true, F)(data);
            collapseStore(k);
            ++idx;
            ++k;
        }
    }

    F s = store[idx - 1];
    foreach_reverse (j; 0 .. idx - 1)
        s += store[j];

    return s;
}

private auto sumPairwise16(F, R)(R r)
if (isRandomAccessRange!R)
{
    return (((cast(F) r[ 0] + r[ 1]) + (cast(F) r[ 2] + r[ 3]))
          + ((cast(F) r[ 4] + r[ 5]) + (cast(F) r[ 6] + r[ 7])))
         + (((cast(F) r[ 8] + r[ 9]) + (cast(F) r[10] + r[11]))
          + ((cast(F) r[12] + r[13]) + (cast(F) r[14] + r[15])));
}

private auto sumPair(bool needEmptyChecks, F, R)(ref R r)
if (isForwardRange!R && !isRandomAccessRange!R)
{
    static if (needEmptyChecks) if (r.empty) return F(0);
    F s0 = r.front;
    r.popFront();
    static if (needEmptyChecks) if (r.empty) return s0;
    s0 += r.front;
    r.popFront();
    return s0;
}

private auto sumPairwiseN(size_t N, bool needEmptyChecks, F, R)(ref R r)
if (isForwardRange!R && !isRandomAccessRange!R)
{
    import std.math : isPowerOf2;
    static assert(isPowerOf2(N));
    static if (N == 2) return sumPair!(needEmptyChecks, F)(r);
    else return sumPairwiseN!(N/2, needEmptyChecks, F)(r)
        + sumPairwiseN!(N/2, needEmptyChecks, F)(r);
}

// Kahan algo http://en.wikipedia.org/wiki/Kahan_summation_algorithm
private auto sumKahan(Result, R)(Result result, R r)
{
    static assert(isFloatingPoint!Result && isMutable!Result);
    Result c = 0;
    for (; !r.empty; r.popFront())
    {
        immutable y = r.front - c;
        immutable t = result + y;
        c = (t - result) - y;
        result = t;
    }
    return result;
}

@safe pure nothrow unittest
{
    static assert(is(typeof(sum([cast( byte) 1])) ==  int));
    static assert(is(typeof(sum([cast(ubyte) 1])) ==  int));
    static assert(is(typeof(sum([  1,   2,   3,   4])) ==  int));
    static assert(is(typeof(sum([ 1U,  2U,  3U,  4U])) == uint));
    static assert(is(typeof(sum([ 1L,  2L,  3L,  4L])) ==  long));
    static assert(is(typeof(sum([1UL, 2UL, 3UL, 4UL])) == ulong));

    int[] empty;
    assert(sum(empty) == 0);
    assert(sum([42]) == 42);
    assert(sum([42, 43]) == 42 + 43);
    assert(sum([42, 43, 44]) == 42 + 43 + 44);
    assert(sum([42, 43, 44, 45]) == 42 + 43 + 44 + 45);
}

@safe pure nothrow unittest
{
    static assert(is(typeof(sum([1.0, 2.0, 3.0, 4.0])) == double));
    static assert(is(typeof(sum([ 1F,  2F,  3F,  4F])) == double));
    const(float[]) a = [1F, 2F, 3F, 4F];
    assert(sum(a) == 10F);
    static assert(is(typeof(sum(a)) == double));

    double[] empty;
    assert(sum(empty) == 0);
    assert(sum([42.]) == 42);
    assert(sum([42., 43.]) == 42 + 43);
    assert(sum([42., 43., 44.]) == 42 + 43 + 44);
    assert(sum([42., 43., 44., 45.5]) == 42 + 43 + 44 + 45.5);
}

@safe pure nothrow unittest
{
    import std.container;
    static assert(is(typeof(sum(SList!float()[])) == double));
    static assert(is(typeof(sum(SList!double()[])) == double));
    static assert(is(typeof(sum(SList!real()[])) == real));

    assert(sum(SList!double()[]) == 0);
    assert(sum(SList!double(1)[]) == 1);
    assert(sum(SList!double(1, 2)[]) == 1 + 2);
    assert(sum(SList!double(1, 2, 3)[]) == 1 + 2 + 3);
    assert(sum(SList!double(1, 2, 3, 4)[]) == 10);
}

@safe pure nothrow unittest // 12434
{
    immutable a = [10, 20];
    auto s1 = sum(a);
    assert(s1 == 30);
    auto s2 = a.map!(x => x).sum;
    assert(s2 == 30);
}

@system unittest
{
    import std.bigint;
    import std.range;

    immutable BigInt[] a = BigInt("1_000_000_000_000_000_000").repeat(10).array();
    immutable ulong[]  b = (ulong.max/2).repeat(10).array();
    auto sa = a.sum();
    auto sb = b.sum(BigInt(0)); //reduce ulongs into bigint
    assert(sa == BigInt("10_000_000_000_000_000_000"));
    assert(sb == (BigInt(ulong.max/2) * 10));
}

@safe pure nothrow @nogc unittest
{
    import std.range;
    foreach (n; iota(50))
        assert(repeat(1.0, n).sum == n);
}

/**
Finds the mean (colloquially known as the average) of a range.

For built-in numerical types, accurate Knuth & Welford mean calculation
is used. For user-defined types, element by element summation is used.
Additionally an extra parameter `seed` is needed in order to correctly
seed the summation with the equivalent to `0`.

The first overload of this function will return `T.init` if the range
is empty. However, the second overload will return `seed` on empty ranges.

This function is $(BIGOH r.length).

Params:
    T = The type of the return value.
    r = An $(REF_ALTTEXT input range, isInputRange, std,range,primitives)
    seed = For user defined types. Should be equivalent to `0`.

Returns:
    The mean of `r` when `r` is non-empty.
*/
T mean(T = double, R)(R r)
if (isInputRange!R &&
    isNumeric!(ElementType!R) &&
    !isInfinite!R)
{
    if (r.empty)
        return T.init;

    Unqual!T meanRes = 0;
    size_t i = 1;

    // Knuth & Welford mean calculation
    // division per element is slower, but more accurate
    for (; !r.empty; r.popFront())
    {
        T delta = r.front - meanRes;
        meanRes += delta / i++;
    }

    return meanRes;
}

/// ditto
auto mean(R, T)(R r, T seed)
if (isInputRange!R &&
    !isNumeric!(ElementType!R) &&
    is(typeof(r.front + seed)) &&
    is(typeof(r.front / size_t(1))) &&
    !isInfinite!R)
{
    import std.algorithm.iteration : sum, reduce;

    // per item division vis-a-vis the previous overload is too
    // inaccurate for integer division, which the user defined
    // types might be representing
    static if (hasLength!R)
    {
        if (r.length == 0)
            return seed;

        return sum(r, seed) / r.length;
    }
    else
    {
        import std.typecons : tuple;

        if (r.empty)
            return seed;

        auto pair = reduce!((a, b) => tuple(a[0] + 1, a[1] + b))
            (tuple(size_t(0), seed), r);
        return pair[1] / pair[0];
    }
}

///
@safe @nogc pure nothrow unittest
{
    import std.math : approxEqual, isNaN;

    static immutable arr1 = [1, 2, 3];
    static immutable arr2 = [1.5, 2.5, 12.5];

    assert(arr1.mean.approxEqual(2));
    assert(arr2.mean.approxEqual(5.5));

    assert(arr1[0 .. 0].mean.isNaN);
}

@safe pure nothrow unittest
{
    import std.internal.test.dummyrange : ReferenceInputRange;
    import std.math : approxEqual;

    auto r1 = new ReferenceInputRange!int([1, 2, 3]);
    assert(r1.mean.approxEqual(2));

    auto r2 = new ReferenceInputRange!double([1.5, 2.5, 12.5]);
    assert(r2.mean.approxEqual(5.5));
}

// Test user defined types
@system pure unittest
{
    import std.bigint : BigInt;
    import std.internal.test.dummyrange : ReferenceInputRange;
    import std.math : approxEqual;

    auto bigint_arr = [BigInt("1"), BigInt("2"), BigInt("3"), BigInt("6")];
    auto bigint_arr2 = new ReferenceInputRange!BigInt([
        BigInt("1"), BigInt("2"), BigInt("3"), BigInt("6")
    ]);
    assert(bigint_arr.mean(BigInt(0)) == BigInt("3"));
    assert(bigint_arr2.mean(BigInt(0)) == BigInt("3"));

    BigInt[] bigint_arr3 = [];
    assert(bigint_arr3.mean(BigInt(0)) == BigInt(0));

    struct MyFancyDouble
    {
       double v;
       alias v this;
    }

    // both overloads
    auto d_arr = [MyFancyDouble(10), MyFancyDouble(15), MyFancyDouble(30)];
    assert(mean!(double)(cast(double[]) d_arr).approxEqual(18.333));
    assert(mean(d_arr, MyFancyDouble(0)).approxEqual(18.333));
}

// uniq
/**
Lazily iterates unique consecutive elements of the given range (functionality
akin to the $(HTTP wikipedia.org/wiki/_Uniq, _uniq) system
utility). Equivalence of elements is assessed by using the predicate
`pred`, by default `"a == b"`. The predicate is passed to
$(REF binaryFun, std,functional), and can either accept a string, or any callable
that can be executed via `pred(element, element)`. If the given range is
bidirectional, `uniq` also yields a
$(REF_ALTTEXT bidirectional range, isBidirectionalRange, std,range,primitives).

Params:
    pred = Predicate for determining equivalence between range elements.
    r = An $(REF_ALTTEXT input range, isInputRange, std,range,primitives) of
        elements to filter.

Returns:
    An $(REF_ALTTEXT input range, isInputRange, std,range,primitives) of
    consecutively unique elements in the original range. If `r` is also a
    forward range or bidirectional range, the returned range will be likewise.
*/
auto uniq(alias pred = "a == b", Range)(Range r)
if (isInputRange!Range && is(typeof(binaryFun!pred(r.front, r.front)) == bool))
{
    return UniqResult!(binaryFun!pred, Range)(r);
}

///
@safe unittest
{
    import std.algorithm.comparison : equal;
    import std.algorithm.mutation : copy;

    int[] arr = [ 1, 2, 2, 2, 2, 3, 4, 4, 4, 5 ];
    assert(equal(uniq(arr), [ 1, 2, 3, 4, 5 ][]));

    // Filter duplicates in-place using copy
    arr.length -= arr.uniq().copy(arr).length;
    assert(arr == [ 1, 2, 3, 4, 5 ]);

    // Note that uniqueness is only determined consecutively; duplicated
    // elements separated by an intervening different element will not be
    // eliminated:
    assert(equal(uniq([ 1, 1, 2, 1, 1, 3, 1]), [1, 2, 1, 3, 1]));
}

private struct UniqResult(alias pred, Range)
{
    Range _input;

    this(Range input)
    {
        _input = input;
    }

    auto opSlice()
    {
        return this;
    }

    void popFront()
    {
        assert(!empty, "Attempting to popFront an empty uniq.");
        auto last = _input.front;
        do
        {
            _input.popFront();
        }
        while (!_input.empty && pred(last, _input.front));
    }

    @property ElementType!Range front()
    {
        assert(!empty, "Attempting to fetch the front of an empty uniq.");
        return _input.front;
    }

    static if (isBidirectionalRange!Range)
    {
        void popBack()
        {
            assert(!empty, "Attempting to popBack an empty uniq.");
            auto last = _input.back;
            do
            {
                _input.popBack();
            }
            while (!_input.empty && pred(last, _input.back));
        }

        @property ElementType!Range back()
        {
            assert(!empty, "Attempting to fetch the back of an empty uniq.");
            return _input.back;
        }
    }

    static if (isInfinite!Range)
    {
        enum bool empty = false;  // Propagate infiniteness.
    }
    else
    {
        @property bool empty() { return _input.empty; }
    }

    static if (isForwardRange!Range)
    {
        @property typeof(this) save() {
            return typeof(this)(_input.save);
        }
    }
}

@safe unittest
{
    import std.algorithm.comparison : equal;
    import std.internal.test.dummyrange;
    import std.range;

    int[] arr = [ 1, 2, 2, 2, 2, 3, 4, 4, 4, 5 ];
    auto r = uniq(arr);
    static assert(isForwardRange!(typeof(r)));

    assert(equal(r, [ 1, 2, 3, 4, 5 ][]));
    assert(equal(retro(r), retro([ 1, 2, 3, 4, 5 ][])));

    foreach (DummyType; AllDummyRanges)
    {
        DummyType d;
        auto u = uniq(d);
        assert(equal(u, [1,2,3,4,5,6,7,8,9,10]));

        static assert(d.rt == RangeType.Input || isForwardRange!(typeof(u)));

        static if (d.rt >= RangeType.Bidirectional)
        {
            assert(equal(retro(u), [10,9,8,7,6,5,4,3,2,1]));
        }
    }
}

@safe unittest // https://issues.dlang.org/show_bug.cgi?id=17264
{
    import std.algorithm.comparison : equal;

    const(int)[] var = [0, 1, 1, 2];
    assert(var.uniq.equal([0, 1, 2]));
}

/**
Lazily computes all _permutations of `r` using $(HTTP
en.wikipedia.org/wiki/Heap%27s_algorithm, Heap's algorithm).

Params:
    Range = the range type
    r = the $(REF_ALTTEXT random access range, isRandomAccessRange, std,range,primitives)
    to find the permutations for.
Returns:
    A $(REF_ALTTEXT forward range, isForwardRange, std,range,primitives)
    of elements of which are an $(REF indexed, std,range) view into `r`.

See_Also:
$(REF nextPermutation, std,algorithm,sorting).
*/
Permutations!Range permutations(Range)(Range r)
if (isRandomAccessRange!Range && hasLength!Range)
{
    return typeof(return)(r);
}

/// ditto
struct Permutations(Range)
if (isRandomAccessRange!Range && hasLength!Range)
{
    private size_t[] _indices, _state;
    private Range _r;
    private bool _empty;

    ///
    this(Range r)
    {
        import std.array : array;
        import std.range : iota;

        this._r = r;
        _state = r.length ? new size_t[r.length-1] : null;
        _indices = iota(size_t(r.length)).array;
        _empty = r.length == 0;
    }

    /// Returns: `true` if the range is empty, `false` otherwise.
    @property bool empty() const pure nothrow @safe @nogc
    {
        return _empty;
    }

    /// Returns: the front of the range
    @property auto front()
    {
        import std.range : indexed;
        return _r.indexed(_indices);
    }

    ///
    void popFront()
    {
        void next(int n)
        {
            import std.algorithm.mutation : swap;

            if (n > _indices.length)
            {
                _empty = true;
                return;
            }

            if (n % 2 == 1)
                swap(_indices[0], _indices[n-1]);
            else
                swap(_indices[_state[n-2]], _indices[n-1]);

            if (++_state[n-2] == n)
            {
                _state[n-2] = 0;
                next(n+1);
            }
        }

        next(2);
    }
}

///
@safe unittest
{
    import std.algorithm.comparison : equal;
    import std.range : iota;
    assert(equal!equal(iota(3).permutations,
        [[0, 1, 2],
         [1, 0, 2],
         [2, 0, 1],
         [0, 2, 1],
         [1, 2, 0],
         [2, 1, 0]]));
}<|MERGE_RESOLUTION|>--- conflicted
+++ resolved
@@ -5387,7 +5387,6 @@
         {
             import std.uni : isWhite;
             import std.traits : Unqual;
-<<<<<<< HEAD
 
             static if (is(Unqual!(ElementEncodingType!Range) == wchar) &&
                        is(Unqual!(ElementType!Range) == dchar))
@@ -5443,63 +5442,6 @@
                 // sanity check
                 assert(iLength <= _s.length);
 
-=======
-
-            static if (is(Unqual!(ElementEncodingType!Range) == wchar) &&
-                       is(Unqual!(ElementType!Range) == dchar))
-            {
-                // all unicode whitespace characters fit into a wchar. However,
-                // this range is a wchar array, so we will treat it like a
-                // wchar array instead of decoding each code point.
-                _frontLength = _s.length; // default condition, no spaces
-                foreach (i; 0 .. _s.length)
-                    if (isWhite(_s[i]))
-                    {
-                        _frontLength = i;
-                        break;
-                    }
-            }
-            else static if (is(Unqual!(ElementType!Range) == dchar) ||
-                            is(Unqual!(ElementType!Range) == wchar))
-            {
-                // dchar or wchar range, we can just use find.
-                auto r = find!(isWhite)(_s.save);
-                _frontLength = _s.length - r.length;
-            }
-            else
-            {
-                // need to decode the characters until we find a space. This is
-                // ported from std.string.stripLeft.
-                static import std.ascii;
-                static import std.uni;
-                import std.utf : decodeFront;
-
-                auto input = _s.save;
-                size_t iLength = input.length;
-
-                while (!input.empty)
-                {
-                    auto c = input.front;
-                    if (std.ascii.isASCII(c))
-                    {
-                        if (std.ascii.isWhite(c))
-                            break;
-                        input.popFront();
-                        --iLength;
-                    }
-                    else
-                    {
-                        auto dc = decodeFront(input);
-                        if (std.uni.isWhite(dc))
-                            break;
-                        iLength = input.length;
-                    }
-                }
-
-                // sanity check
-                assert(iLength <= _s.length);
-
->>>>>>> 89c37eaa
                 _frontLength = _s.length - iLength;
             }
         }
