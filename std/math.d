--- conflicted
+++ resolved
@@ -6823,11 +6823,6 @@
     assert(approxEqual(pow(twoI, three), 8.0));
 }
 
-<<<<<<< HEAD
-/** Computes the value of a positive integer x, raised to the power n, modulo m.
- *
- * All values have to be unsigned types, otherwise it will raise a compilation error.
-=======
 /** Computes the value of a positive integer `x`, raised to the power `n`, modulo `m`.
  *
  *  Params:
@@ -6840,7 +6835,6 @@
  *      The return type is the largest of `x`'s and `m`'s type.
  *
  * The function requires that all values have unsigned types.
->>>>>>> ad489989
  */
 Unqual!(Largest!(F, H)) powmod(F, G, H)(F x, G n, H m)
 if (isUnsigned!F && isUnsigned!G && isUnsigned!H)
